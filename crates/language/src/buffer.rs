pub use crate::{
    diagnostic_set::DiagnosticSet,
    highlight_map::{HighlightId, HighlightMap},
    proto, BracketPair, Grammar, Language, LanguageConfig, LanguageRegistry, PLAIN_TEXT,
};
use crate::{
    diagnostic_set::{DiagnosticEntry, DiagnosticGroup},
    outline::OutlineItem,
    syntax_map::{
        SyntaxMap, SyntaxMapCapture, SyntaxMapCaptures, SyntaxSnapshot, ToTreeSitterPoint,
    },
    CodeLabel, LanguageScope, Outline,
};
use anyhow::{anyhow, Result};
use clock::ReplicaId;
use fs::LineEnding;
use futures::FutureExt as _;
use gpui::{fonts::HighlightStyle, AppContext, Entity, ModelContext, MutableAppContext, Task};
use parking_lot::Mutex;
use settings::Settings;
use similar::{ChangeTag, TextDiff};
use smol::future::yield_now;
use std::{
    any::Any,
    cmp::{self, Ordering},
    collections::BTreeMap,
    ffi::OsStr,
    future::Future,
    iter::{self, Iterator, Peekable},
    mem,
    ops::{Deref, Range},
    path::{Path, PathBuf},
    str,
    sync::Arc,
    time::{Duration, Instant, SystemTime, UNIX_EPOCH},
    vec,
};
use sum_tree::TreeMap;
use text::operation_queue::OperationQueue;
pub use text::{Buffer as TextBuffer, BufferSnapshot as TextBufferSnapshot, Operation as _, *};
use theme::SyntaxTheme;
#[cfg(any(test, feature = "test-support"))]
use util::RandomCharIter;
use util::TryFutureExt as _;

#[cfg(any(test, feature = "test-support"))]
pub use {tree_sitter_rust, tree_sitter_typescript};

pub use lsp::DiagnosticSeverity;

struct GitDiffStatus {
    diff: git::diff::BufferDiff,
    update_in_progress: bool,
    update_requested: bool,
}

pub struct Buffer {
    text: TextBuffer,
    diff_base: Option<String>,
    git_diff_status: GitDiffStatus,
    file: Option<Arc<dyn File>>,
    saved_version: clock::Global,
    saved_version_fingerprint: RopeFingerprint,
    saved_mtime: SystemTime,
    transaction_depth: usize,
    was_dirty_before_starting_transaction: Option<bool>,
    language: Option<Arc<Language>>,
    autoindent_requests: Vec<Arc<AutoindentRequest>>,
    pending_autoindent: Option<Task<()>>,
    sync_parse_timeout: Duration,
    syntax_map: Mutex<SyntaxMap>,
    parsing_in_background: bool,
    parse_count: usize,
    diagnostics: DiagnosticSet,
    remote_selections: TreeMap<ReplicaId, SelectionSet>,
    selections_update_count: usize,
    diagnostics_update_count: usize,
    diagnostics_timestamp: clock::Lamport,
    file_update_count: usize,
    git_diff_update_count: usize,
    completion_triggers: Vec<String>,
    completion_triggers_timestamp: clock::Lamport,
    deferred_ops: OperationQueue<Operation>,
}

pub struct BufferSnapshot {
    text: text::BufferSnapshot,
    pub git_diff: git::diff::BufferDiff,
    pub(crate) syntax: SyntaxSnapshot,
    file: Option<Arc<dyn File>>,
    diagnostics: DiagnosticSet,
    diagnostics_update_count: usize,
    file_update_count: usize,
    git_diff_update_count: usize,
    remote_selections: TreeMap<ReplicaId, SelectionSet>,
    selections_update_count: usize,
    language: Option<Arc<Language>>,
    parse_count: usize,
}

#[derive(Clone, Copy, Debug, PartialEq, Eq, Default)]
pub struct IndentSize {
    pub len: u32,
    pub kind: IndentKind,
}

#[derive(Clone, Copy, Debug, PartialEq, Eq, Default)]
pub enum IndentKind {
    #[default]
    Space,
    Tab,
}

#[derive(Copy, Clone, PartialEq, Eq, Debug, Default)]
pub enum CursorShape {
    #[default]
    Bar,
    Block,
    Underscore,
    Hollow,
}

#[derive(Clone, Debug)]
struct SelectionSet {
    line_mode: bool,
    cursor_shape: CursorShape,
    selections: Arc<[Selection<Anchor>]>,
    lamport_timestamp: clock::Lamport,
}

#[derive(Clone, Debug, PartialEq, Eq)]
pub struct GroupId {
    source: Arc<str>,
    id: usize,
}

#[derive(Clone, Debug, PartialEq, Eq)]
pub struct Diagnostic {
    pub code: Option<String>,
    pub severity: DiagnosticSeverity,
    pub message: String,
    pub group_id: usize,
    pub is_valid: bool,
    pub is_primary: bool,
    pub is_disk_based: bool,
    pub is_unnecessary: bool,
}

#[derive(Clone, Debug)]
pub struct Completion {
    pub old_range: Range<Anchor>,
    pub new_text: String,
    pub label: CodeLabel,
    pub lsp_completion: lsp::CompletionItem,
}

#[derive(Clone, Debug)]
pub struct CodeAction {
    pub range: Range<Anchor>,
    pub lsp_action: lsp::CodeAction,
}

#[derive(Clone, Debug, PartialEq, Eq)]
pub enum Operation {
    Buffer(text::Operation),
    UpdateDiagnostics {
        diagnostics: Arc<[DiagnosticEntry<Anchor>]>,
        lamport_timestamp: clock::Lamport,
    },
    UpdateSelections {
        selections: Arc<[Selection<Anchor>]>,
        lamport_timestamp: clock::Lamport,
        line_mode: bool,
        cursor_shape: CursorShape,
    },
    UpdateCompletionTriggers {
        triggers: Vec<String>,
        lamport_timestamp: clock::Lamport,
    },
}

#[derive(Clone, Debug, PartialEq, Eq)]
pub enum Event {
    Operation(Operation),
    Edited,
    DirtyChanged,
    Saved,
    FileHandleChanged,
    Reloaded,
    Reparsed,
    DiagnosticsUpdated,
    Closed,
}

pub trait File: Send + Sync {
    fn as_local(&self) -> Option<&dyn LocalFile>;

    fn is_local(&self) -> bool {
        self.as_local().is_some()
    }

    fn mtime(&self) -> SystemTime;

    /// Returns the path of this file relative to the worktree's root directory.
    fn path(&self) -> &Arc<Path>;

    /// Returns the path of this file relative to the worktree's parent directory (this means it
    /// includes the name of the worktree's root folder).
    fn full_path(&self, cx: &AppContext) -> PathBuf;

    /// Returns the last component of this handle's absolute path. If this handle refers to the root
    /// of its worktree, then this method will return the name of the worktree itself.
    fn file_name<'a>(&'a self, cx: &'a AppContext) -> &'a OsStr;

    fn is_deleted(&self) -> bool;

    fn save(
        &self,
        buffer_id: u64,
        text: Rope,
        version: clock::Global,
        line_ending: LineEnding,
        cx: &mut MutableAppContext,
    ) -> Task<Result<(clock::Global, RopeFingerprint, SystemTime)>>;

    fn as_any(&self) -> &dyn Any;

    fn to_proto(&self) -> rpc::proto::File;
}

pub trait LocalFile: File {
    /// Returns the absolute path of this file.
    fn abs_path(&self, cx: &AppContext) -> PathBuf;

    fn load(&self, cx: &AppContext) -> Task<Result<String>>;

    fn buffer_reloaded(
        &self,
        buffer_id: u64,
        version: &clock::Global,
        fingerprint: RopeFingerprint,
        line_ending: LineEnding,
        mtime: SystemTime,
        cx: &mut MutableAppContext,
    );
}

#[derive(Clone, Debug)]
pub enum AutoindentMode {
    /// Indent each line of inserted text.
    EachLine,
    /// Apply the same indentation adjustment to all of the lines
    /// in a given insertion.
    Block {
        /// The original indentation level of the first line of each
        /// insertion, if it has been copied.
        original_indent_columns: Vec<u32>,
    },
}

#[derive(Clone)]
struct AutoindentRequest {
    before_edit: BufferSnapshot,
    entries: Vec<AutoindentRequestEntry>,
    is_block_mode: bool,
}

#[derive(Clone)]
struct AutoindentRequestEntry {
    /// A range of the buffer whose indentation should be adjusted.
    range: Range<Anchor>,
    /// Whether or not these lines should be considered brand new, for the
    /// purpose of auto-indent. When text is not new, its indentation will
    /// only be adjusted if the suggested indentation level has *changed*
    /// since the edit was made.
    first_line_is_new: bool,
    indent_size: IndentSize,
    original_indent_column: Option<u32>,
}

#[derive(Debug)]
struct IndentSuggestion {
    basis_row: u32,
    delta: Ordering,
    within_error: bool,
}

struct BufferChunkHighlights<'a> {
    captures: SyntaxMapCaptures<'a>,
    next_capture: Option<SyntaxMapCapture<'a>>,
    stack: Vec<(usize, HighlightId)>,
    highlight_maps: Vec<HighlightMap>,
}

pub struct BufferChunks<'a> {
    range: Range<usize>,
    chunks: text::Chunks<'a>,
    diagnostic_endpoints: Peekable<vec::IntoIter<DiagnosticEndpoint>>,
    error_depth: usize,
    warning_depth: usize,
    information_depth: usize,
    hint_depth: usize,
    unnecessary_depth: usize,
    highlights: Option<BufferChunkHighlights<'a>>,
}

#[derive(Clone, Copy, Debug, Default)]
pub struct Chunk<'a> {
    pub text: &'a str,
    pub syntax_highlight_id: Option<HighlightId>,
    pub highlight_style: Option<HighlightStyle>,
    pub diagnostic_severity: Option<DiagnosticSeverity>,
    pub is_unnecessary: bool,
}

pub struct Diff {
    base_version: clock::Global,
    line_ending: LineEnding,
    edits: Vec<(Range<usize>, Arc<str>)>,
}

#[derive(Clone, Copy)]
pub(crate) struct DiagnosticEndpoint {
    offset: usize,
    is_start: bool,
    severity: DiagnosticSeverity,
    is_unnecessary: bool,
}

#[derive(Copy, Clone, Eq, PartialEq, PartialOrd, Ord, Debug)]
pub enum CharKind {
    Punctuation,
    Whitespace,
    Word,
}

impl CharKind {
    pub fn coerce_punctuation(self, treat_punctuation_as_word: bool) -> Self {
        if treat_punctuation_as_word && self == CharKind::Punctuation {
            CharKind::Word
        } else {
            self
        }
    }
}

impl Buffer {
    pub fn new<T: Into<String>>(
        replica_id: ReplicaId,
        base_text: T,
        cx: &mut ModelContext<Self>,
    ) -> Self {
        Self::build(
            TextBuffer::new(replica_id, cx.model_id() as u64, base_text.into()),
            None,
            None,
        )
    }

    pub fn from_file<T: Into<String>>(
        replica_id: ReplicaId,
        base_text: T,
        diff_base: Option<T>,
        file: Arc<dyn File>,
        cx: &mut ModelContext<Self>,
    ) -> Self {
        Self::build(
            TextBuffer::new(replica_id, cx.model_id() as u64, base_text.into()),
            diff_base.map(|h| h.into().into_boxed_str().into()),
            Some(file),
        )
    }

    pub fn from_proto(
        replica_id: ReplicaId,
        message: proto::BufferState,
        file: Option<Arc<dyn File>>,
    ) -> Result<Self> {
        let buffer = TextBuffer::new(replica_id, message.id, message.base_text);
        let mut this = Self::build(
            buffer,
            message.diff_base.map(|text| text.into_boxed_str().into()),
            file,
        );
        this.text.set_line_ending(proto::deserialize_line_ending(
            rpc::proto::LineEnding::from_i32(message.line_ending)
                .ok_or_else(|| anyhow!("missing line_ending"))?,
        ));
        this.saved_version = proto::deserialize_version(message.saved_version);
        this.saved_version_fingerprint =
            proto::deserialize_fingerprint(&message.saved_version_fingerprint)?;
        this.saved_mtime = message
            .saved_mtime
            .ok_or_else(|| anyhow!("invalid saved_mtime"))?
            .into();
        Ok(this)
    }

    pub fn to_proto(&self) -> proto::BufferState {
        proto::BufferState {
            id: self.remote_id(),
            file: self.file.as_ref().map(|f| f.to_proto()),
            base_text: self.base_text().to_string(),
            diff_base: self.diff_base.as_ref().map(|h| h.to_string()),
            line_ending: proto::serialize_line_ending(self.line_ending()) as i32,
            saved_version: proto::serialize_version(&self.saved_version),
            saved_version_fingerprint: proto::serialize_fingerprint(self.saved_version_fingerprint),
            saved_mtime: Some(self.saved_mtime.into()),
        }
    }

    pub fn serialize_ops(
        &self,
        since: Option<clock::Global>,
        cx: &AppContext,
    ) -> Task<Vec<proto::Operation>> {
        let mut operations = Vec::new();
        operations.extend(self.deferred_ops.iter().map(proto::serialize_operation));
        operations.extend(self.remote_selections.iter().map(|(_, set)| {
            proto::serialize_operation(&Operation::UpdateSelections {
                selections: set.selections.clone(),
                lamport_timestamp: set.lamport_timestamp,
                line_mode: set.line_mode,
                cursor_shape: set.cursor_shape,
            })
        }));
        operations.push(proto::serialize_operation(&Operation::UpdateDiagnostics {
            diagnostics: self.diagnostics.iter().cloned().collect(),
            lamport_timestamp: self.diagnostics_timestamp,
        }));
        operations.push(proto::serialize_operation(
            &Operation::UpdateCompletionTriggers {
                triggers: self.completion_triggers.clone(),
                lamport_timestamp: self.completion_triggers_timestamp,
            },
        ));

        let text_operations = self.text.operations().clone();
        cx.background().spawn(async move {
            let since = since.unwrap_or_default();
            operations.extend(
                text_operations
                    .iter()
                    .filter(|(_, op)| !since.observed(op.local_timestamp()))
                    .map(|(_, op)| proto::serialize_operation(&Operation::Buffer(op.clone()))),
            );
            operations.sort_unstable_by_key(proto::lamport_timestamp_for_operation);
            operations
        })
    }

    pub fn with_language(mut self, language: Arc<Language>, cx: &mut ModelContext<Self>) -> Self {
        self.set_language(Some(language), cx);
        self
    }

    fn build(buffer: TextBuffer, diff_base: Option<String>, file: Option<Arc<dyn File>>) -> Self {
        let saved_mtime = if let Some(file) = file.as_ref() {
            file.mtime()
        } else {
            UNIX_EPOCH
        };

        Self {
            saved_mtime,
            saved_version: buffer.version(),
            saved_version_fingerprint: buffer.as_rope().fingerprint(),
            transaction_depth: 0,
            was_dirty_before_starting_transaction: None,
            text: buffer,
            diff_base,
            git_diff_status: GitDiffStatus {
                diff: git::diff::BufferDiff::new(),
                update_in_progress: false,
                update_requested: false,
            },
            file,
            syntax_map: Mutex::new(SyntaxMap::new()),
            parsing_in_background: false,
            parse_count: 0,
            sync_parse_timeout: Duration::from_millis(1),
            autoindent_requests: Default::default(),
            pending_autoindent: Default::default(),
            language: None,
            remote_selections: Default::default(),
            selections_update_count: 0,
            diagnostics: Default::default(),
            diagnostics_update_count: 0,
            diagnostics_timestamp: Default::default(),
            file_update_count: 0,
            git_diff_update_count: 0,
            completion_triggers: Default::default(),
            completion_triggers_timestamp: Default::default(),
            deferred_ops: OperationQueue::new(),
        }
    }

    pub fn snapshot(&self) -> BufferSnapshot {
        let text = self.text.snapshot();
        let mut syntax_map = self.syntax_map.lock();
        syntax_map.interpolate(&text);
        let syntax = syntax_map.snapshot();

        BufferSnapshot {
            text,
            syntax,
            git_diff: self.git_diff_status.diff.clone(),
            file: self.file.clone(),
            remote_selections: self.remote_selections.clone(),
            diagnostics: self.diagnostics.clone(),
            diagnostics_update_count: self.diagnostics_update_count,
            file_update_count: self.file_update_count,
            git_diff_update_count: self.git_diff_update_count,
            language: self.language.clone(),
            parse_count: self.parse_count,
            selections_update_count: self.selections_update_count,
        }
    }

    pub fn as_text_snapshot(&self) -> &text::BufferSnapshot {
        &self.text
    }

    pub fn text_snapshot(&self) -> text::BufferSnapshot {
        self.text.snapshot()
    }

    pub fn file(&self) -> Option<&Arc<dyn File>> {
        self.file.as_ref()
    }

    pub fn save(
        &mut self,
        cx: &mut ModelContext<Self>,
    ) -> Task<Result<(clock::Global, RopeFingerprint, SystemTime)>> {
        let file = if let Some(file) = self.file.as_ref() {
            file
        } else {
            return Task::ready(Err(anyhow!("buffer has no file")));
        };
        let text = self.as_rope().clone();
        let version = self.version();
        let save = file.save(
            self.remote_id(),
            text,
            version,
            self.line_ending(),
            cx.as_mut(),
        );
        cx.spawn(|this, mut cx| async move {
            let (version, fingerprint, mtime) = save.await?;
            this.update(&mut cx, |this, cx| {
                this.did_save(version.clone(), fingerprint, mtime, None, cx);
            });
            Ok((version, fingerprint, mtime))
        })
    }

    pub fn saved_version(&self) -> &clock::Global {
        &self.saved_version
    }

    pub fn saved_version_fingerprint(&self) -> RopeFingerprint {
        self.saved_version_fingerprint
    }

    pub fn saved_mtime(&self) -> SystemTime {
        self.saved_mtime
    }

    pub fn set_language(&mut self, language: Option<Arc<Language>>, cx: &mut ModelContext<Self>) {
        self.syntax_map.lock().clear();
        self.language = language;
        self.reparse(cx);
    }

    pub fn set_language_registry(&mut self, language_registry: Arc<LanguageRegistry>) {
        self.syntax_map
            .lock()
            .set_language_registry(language_registry);
    }

    pub fn did_save(
        &mut self,
        version: clock::Global,
        fingerprint: RopeFingerprint,
        mtime: SystemTime,
        new_file: Option<Arc<dyn File>>,
        cx: &mut ModelContext<Self>,
    ) {
        self.saved_version = version;
        self.saved_version_fingerprint = fingerprint;
        self.saved_mtime = mtime;
        if let Some(new_file) = new_file {
            self.file = Some(new_file);
            self.file_update_count += 1;
        }
        cx.emit(Event::Saved);
        cx.notify();
    }

    pub fn reload(&mut self, cx: &mut ModelContext<Self>) -> Task<Result<Option<Transaction>>> {
        cx.spawn(|this, mut cx| async move {
            if let Some((new_mtime, new_text)) = this.read_with(&cx, |this, cx| {
                let file = this.file.as_ref()?.as_local()?;
                Some((file.mtime(), file.load(cx)))
            }) {
                let new_text = new_text.await?;
                let diff = this
                    .read_with(&cx, |this, cx| this.diff(new_text, cx))
                    .await;
                this.update(&mut cx, |this, cx| {
                    if let Some(transaction) = this.apply_diff(diff, cx).cloned() {
                        this.did_reload(
                            this.version(),
                            this.as_rope().fingerprint(),
                            this.line_ending(),
                            new_mtime,
                            cx,
                        );
                        Ok(Some(transaction))
                    } else {
                        Ok(None)
                    }
                })
            } else {
                Ok(None)
            }
        })
    }

    pub fn did_reload(
        &mut self,
        version: clock::Global,
        fingerprint: RopeFingerprint,
        line_ending: LineEnding,
        mtime: SystemTime,
        cx: &mut ModelContext<Self>,
    ) {
        self.saved_version = version;
        self.saved_version_fingerprint = fingerprint;
        self.text.set_line_ending(line_ending);
        self.saved_mtime = mtime;
        if let Some(file) = self.file.as_ref().and_then(|f| f.as_local()) {
            file.buffer_reloaded(
                self.remote_id(),
                &self.saved_version,
                self.saved_version_fingerprint,
                self.line_ending(),
                self.saved_mtime,
                cx,
            );
        }
        self.git_diff_recalc(cx);
        cx.emit(Event::Reloaded);
        cx.notify();
    }

    pub fn file_updated(
        &mut self,
        new_file: Arc<dyn File>,
        cx: &mut ModelContext<Self>,
    ) -> Task<()> {
        let old_file = if let Some(file) = self.file.as_ref() {
            file
        } else {
            return Task::ready(());
        };
        let mut file_changed = false;
        let mut task = Task::ready(());

        if new_file.path() != old_file.path() {
            file_changed = true;
        }

        if new_file.is_deleted() {
            if !old_file.is_deleted() {
                file_changed = true;
                if !self.is_dirty() {
                    cx.emit(Event::DirtyChanged);
                }
            }
        } else {
            let new_mtime = new_file.mtime();
            if new_mtime != old_file.mtime() {
                file_changed = true;

                if !self.is_dirty() {
                    let reload = self.reload(cx).log_err().map(drop);
                    task = cx.foreground().spawn(reload);
                }
            }
        }

        if file_changed {
            self.file_update_count += 1;
            cx.emit(Event::FileHandleChanged);
            cx.notify();
        }
        self.file = Some(new_file);
        task
    }

    pub fn diff_base(&self) -> Option<&str> {
        self.diff_base.as_deref()
    }

    pub fn set_diff_base(&mut self, diff_base: Option<String>, cx: &mut ModelContext<Self>) {
        self.diff_base = diff_base;
        self.git_diff_recalc(cx);
    }

    pub fn needs_git_diff_recalc(&self) -> bool {
        self.git_diff_status.diff.needs_update(self)
    }

    pub fn git_diff_recalc(&mut self, cx: &mut ModelContext<Self>) {
        if self.git_diff_status.update_in_progress {
            self.git_diff_status.update_requested = true;
            return;
        }

        if let Some(diff_base) = &self.diff_base {
            let snapshot = self.snapshot();
            let diff_base = diff_base.clone();

            let mut diff = self.git_diff_status.diff.clone();
            let diff = cx.background().spawn(async move {
                diff.update(&diff_base, &snapshot).await;
                diff
            });

            cx.spawn_weak(|this, mut cx| async move {
                let buffer_diff = diff.await;
                if let Some(this) = this.upgrade(&cx) {
                    this.update(&mut cx, |this, cx| {
                        this.git_diff_status.diff = buffer_diff;
                        this.git_diff_update_count += 1;
                        cx.notify();

                        this.git_diff_status.update_in_progress = false;
                        if this.git_diff_status.update_requested {
                            this.git_diff_recalc(cx);
                        }
                    })
                }
            })
            .detach()
        } else {
            let snapshot = self.snapshot();
            self.git_diff_status.diff.clear(&snapshot);
            self.git_diff_update_count += 1;
            cx.notify();
        }
    }

    pub fn close(&mut self, cx: &mut ModelContext<Self>) {
        cx.emit(Event::Closed);
    }

    pub fn language(&self) -> Option<&Arc<Language>> {
        self.language.as_ref()
    }

    pub fn language_at<D: ToOffset>(&self, position: D) -> Option<Arc<Language>> {
        let offset = position.to_offset(self);
        self.syntax_map
            .lock()
            .layers_for_range(offset..offset, &self.text)
            .last()
            .map(|info| info.language.clone())
            .or_else(|| self.language.clone())
    }

    pub fn parse_count(&self) -> usize {
        self.parse_count
    }

    pub fn selections_update_count(&self) -> usize {
        self.selections_update_count
    }

    pub fn diagnostics_update_count(&self) -> usize {
        self.diagnostics_update_count
    }

    pub fn file_update_count(&self) -> usize {
        self.file_update_count
    }

    pub fn git_diff_update_count(&self) -> usize {
        self.git_diff_update_count
    }

    #[cfg(any(test, feature = "test-support"))]
    pub fn is_parsing(&self) -> bool {
        self.parsing_in_background
    }

    pub fn contains_unknown_injections(&self) -> bool {
        self.syntax_map.lock().contains_unknown_injections()
    }

    #[cfg(test)]
    pub fn set_sync_parse_timeout(&mut self, timeout: Duration) {
        self.sync_parse_timeout = timeout;
    }

<<<<<<< HEAD
    pub fn reparse(&mut self, cx: &mut ModelContext<Self>) {
=======
    /// Called after an edit to synchronize the buffer's main parse tree with
    /// the buffer's new underlying state.
    ///
    /// Locks the syntax map and interpolates the edits since the last reparse
    /// into the foreground syntax tree.
    ///
    /// Then takes a stable snapshot of the syntax map before unlocking it.
    /// The snapshot with the interpolated edits is sent to a background thread,
    /// where we ask Tree-sitter to perform an incremental parse.
    ///
    /// Meanwhile, in the foreground, we block the main thread for up to 1ms
    /// waiting on the parse to complete. As soon as it completes, we proceed
    /// synchronously, unless a 1ms timeout elapses.
    ///
    /// If we time out waiting on the parse, we spawn a second task waiting
    /// until the parse does complete and return with the interpolated tree still
    /// in the foreground. When the background parse completes, call back into
    /// the main thread and assign the foreground parse state.
    ///
    /// If the buffer or grammar changed since the start of the background parse,
    /// initiate an additional reparse recursively. To avoid concurrent parses
    /// for the same buffer, we only initiate a new parse if we are not already
    /// parsing in the background.
    fn reparse(&mut self, cx: &mut ModelContext<Self>) {
>>>>>>> 29d67452
        if self.parsing_in_background {
            return;
        }
        let language = if let Some(language) = self.language.clone() {
            language
        } else {
            return;
        };

        let text = self.text_snapshot();
        let parsed_version = self.version();

        let mut syntax_map = self.syntax_map.lock();
        syntax_map.interpolate(&text);
        let language_registry = syntax_map.language_registry();
        let mut syntax_snapshot = syntax_map.snapshot();
        drop(syntax_map);

        let parse_task = cx.background().spawn({
            let language = language.clone();
            let language_registry = language_registry.clone();
            async move {
                syntax_snapshot.reparse(&text, language_registry, language);
                syntax_snapshot
            }
        });

        match cx
            .background()
            .block_with_timeout(self.sync_parse_timeout, parse_task)
        {
            Ok(new_syntax_snapshot) => {
                self.did_finish_parsing(new_syntax_snapshot, cx);
                return;
            }
            Err(parse_task) => {
                self.parsing_in_background = true;
                cx.spawn(move |this, mut cx| async move {
                    let new_syntax_map = parse_task.await;
                    this.update(&mut cx, move |this, cx| {
                        let grammar_changed =
                            this.language.as_ref().map_or(true, |current_language| {
                                !Arc::ptr_eq(&language, current_language)
                            });
                        let language_registry_changed = new_syntax_map
                            .contains_unknown_injections()
                            && language_registry.map_or(false, |registry| {
                                registry.version() != new_syntax_map.language_registry_version()
                            });
                        let parse_again = language_registry_changed
                            || grammar_changed
                            || this.version.changed_since(&parsed_version);
                        this.did_finish_parsing(new_syntax_map, cx);
                        this.parsing_in_background = false;
                        if parse_again {
                            this.reparse(cx);
                        }
                    });
                })
                .detach();
            }
        }
    }

    fn did_finish_parsing(&mut self, syntax_snapshot: SyntaxSnapshot, cx: &mut ModelContext<Self>) {
        self.parse_count += 1;
        self.syntax_map.lock().did_parse(syntax_snapshot);
        self.request_autoindent(cx);
        cx.emit(Event::Reparsed);
        cx.notify();
    }

    pub fn update_diagnostics(&mut self, diagnostics: DiagnosticSet, cx: &mut ModelContext<Self>) {
        let lamport_timestamp = self.text.lamport_clock.tick();
        let op = Operation::UpdateDiagnostics {
            diagnostics: diagnostics.iter().cloned().collect(),
            lamport_timestamp,
        };
        self.apply_diagnostic_update(diagnostics, lamport_timestamp, cx);
        self.send_operation(op, cx);
    }

    fn request_autoindent(&mut self, cx: &mut ModelContext<Self>) {
        if let Some(indent_sizes) = self.compute_autoindents() {
            let indent_sizes = cx.background().spawn(indent_sizes);
            match cx
                .background()
                .block_with_timeout(Duration::from_micros(500), indent_sizes)
            {
                Ok(indent_sizes) => self.apply_autoindents(indent_sizes, cx),
                Err(indent_sizes) => {
                    self.pending_autoindent = Some(cx.spawn(|this, mut cx| async move {
                        let indent_sizes = indent_sizes.await;
                        this.update(&mut cx, |this, cx| {
                            this.apply_autoindents(indent_sizes, cx);
                        });
                    }));
                }
            }
        } else {
            self.autoindent_requests.clear();
        }
    }

    fn compute_autoindents(&self) -> Option<impl Future<Output = BTreeMap<u32, IndentSize>>> {
        let max_rows_between_yields = 100;
        let snapshot = self.snapshot();
        if snapshot.syntax.is_empty() || self.autoindent_requests.is_empty() {
            return None;
        }

        let autoindent_requests = self.autoindent_requests.clone();
        Some(async move {
            let mut indent_sizes = BTreeMap::new();
            for request in autoindent_requests {
                // Resolve each edited range to its row in the current buffer and in the
                // buffer before this batch of edits.
                let mut row_ranges = Vec::new();
                let mut old_to_new_rows = BTreeMap::new();
                let mut language_indent_sizes_by_new_row = Vec::new();
                for entry in &request.entries {
                    let position = entry.range.start;
                    let new_row = position.to_point(&snapshot).row;
                    let new_end_row = entry.range.end.to_point(&snapshot).row + 1;
                    language_indent_sizes_by_new_row.push((new_row, entry.indent_size));

                    if !entry.first_line_is_new {
                        let old_row = position.to_point(&request.before_edit).row;
                        old_to_new_rows.insert(old_row, new_row);
                    }
                    row_ranges.push((new_row..new_end_row, entry.original_indent_column));
                }

                // Build a map containing the suggested indentation for each of the edited lines
                // with respect to the state of the buffer before these edits. This map is keyed
                // by the rows for these lines in the current state of the buffer.
                let mut old_suggestions = BTreeMap::<u32, (IndentSize, bool)>::default();
                let old_edited_ranges =
                    contiguous_ranges(old_to_new_rows.keys().copied(), max_rows_between_yields);
                let mut language_indent_sizes = language_indent_sizes_by_new_row.iter().peekable();
                let mut language_indent_size = IndentSize::default();
                for old_edited_range in old_edited_ranges {
                    let suggestions = request
                        .before_edit
                        .suggest_autoindents(old_edited_range.clone())
                        .into_iter()
                        .flatten();
                    for (old_row, suggestion) in old_edited_range.zip(suggestions) {
                        if let Some(suggestion) = suggestion {
                            let new_row = *old_to_new_rows.get(&old_row).unwrap();

                            // Find the indent size based on the language for this row.
                            while let Some((row, size)) = language_indent_sizes.peek() {
                                if *row > new_row {
                                    break;
                                }
                                language_indent_size = *size;
                                language_indent_sizes.next();
                            }

                            let suggested_indent = old_to_new_rows
                                .get(&suggestion.basis_row)
                                .and_then(|from_row| {
                                    Some(old_suggestions.get(from_row).copied()?.0)
                                })
                                .unwrap_or_else(|| {
                                    request
                                        .before_edit
                                        .indent_size_for_line(suggestion.basis_row)
                                })
                                .with_delta(suggestion.delta, language_indent_size);
                            old_suggestions
                                .insert(new_row, (suggested_indent, suggestion.within_error));
                        }
                    }
                    yield_now().await;
                }

                // In block mode, only compute indentation suggestions for the first line
                // of each insertion. Otherwise, compute suggestions for every inserted line.
                let new_edited_row_ranges = contiguous_ranges(
                    row_ranges.iter().flat_map(|(range, _)| {
                        if request.is_block_mode {
                            range.start..range.start + 1
                        } else {
                            range.clone()
                        }
                    }),
                    max_rows_between_yields,
                );

                // Compute new suggestions for each line, but only include them in the result
                // if they differ from the old suggestion for that line.
                let mut language_indent_sizes = language_indent_sizes_by_new_row.iter().peekable();
                let mut language_indent_size = IndentSize::default();
                for new_edited_row_range in new_edited_row_ranges {
                    let suggestions = snapshot
                        .suggest_autoindents(new_edited_row_range.clone())
                        .into_iter()
                        .flatten();
                    for (new_row, suggestion) in new_edited_row_range.zip(suggestions) {
                        if let Some(suggestion) = suggestion {
                            // Find the indent size based on the language for this row.
                            while let Some((row, size)) = language_indent_sizes.peek() {
                                if *row > new_row {
                                    break;
                                }
                                language_indent_size = *size;
                                language_indent_sizes.next();
                            }

                            let suggested_indent = indent_sizes
                                .get(&suggestion.basis_row)
                                .copied()
                                .unwrap_or_else(|| {
                                    snapshot.indent_size_for_line(suggestion.basis_row)
                                })
                                .with_delta(suggestion.delta, language_indent_size);
                            if old_suggestions.get(&new_row).map_or(
                                true,
                                |(old_indentation, was_within_error)| {
                                    suggested_indent != *old_indentation
                                        && (!suggestion.within_error || *was_within_error)
                                },
                            ) {
                                indent_sizes.insert(new_row, suggested_indent);
                            }
                        }
                    }
                    yield_now().await;
                }

                // For each block of inserted text, adjust the indentation of the remaining
                // lines of the block by the same amount as the first line was adjusted.
                if request.is_block_mode {
                    for (row_range, original_indent_column) in
                        row_ranges
                            .into_iter()
                            .filter_map(|(range, original_indent_column)| {
                                if range.len() > 1 {
                                    Some((range, original_indent_column?))
                                } else {
                                    None
                                }
                            })
                    {
                        let new_indent = indent_sizes
                            .get(&row_range.start)
                            .copied()
                            .unwrap_or_else(|| snapshot.indent_size_for_line(row_range.start));
                        let delta = new_indent.len as i64 - original_indent_column as i64;
                        if delta != 0 {
                            for row in row_range.skip(1) {
                                indent_sizes.entry(row).or_insert_with(|| {
                                    let mut size = snapshot.indent_size_for_line(row);
                                    if size.kind == new_indent.kind {
                                        match delta.cmp(&0) {
                                            Ordering::Greater => size.len += delta as u32,
                                            Ordering::Less => {
                                                size.len = size.len.saturating_sub(-delta as u32)
                                            }
                                            Ordering::Equal => {}
                                        }
                                    }
                                    size
                                });
                            }
                        }
                    }
                }
            }

            indent_sizes
        })
    }

    fn apply_autoindents(
        &mut self,
        indent_sizes: BTreeMap<u32, IndentSize>,
        cx: &mut ModelContext<Self>,
    ) {
        self.autoindent_requests.clear();

        let edits: Vec<_> = indent_sizes
            .into_iter()
            .filter_map(|(row, indent_size)| {
                let current_size = indent_size_for_line(self, row);
                Self::edit_for_indent_size_adjustment(row, current_size, indent_size)
            })
            .collect();

        self.edit(edits, None, cx);
    }

    // Create a minimal edit that will cause the the given row to be indented
    // with the given size. After applying this edit, the length of the line
    // will always be at least `new_size.len`.
    pub fn edit_for_indent_size_adjustment(
        row: u32,
        current_size: IndentSize,
        new_size: IndentSize,
    ) -> Option<(Range<Point>, String)> {
        if new_size.kind != current_size.kind {
            Some((
                Point::new(row, 0)..Point::new(row, current_size.len),
                iter::repeat(new_size.char())
                    .take(new_size.len as usize)
                    .collect::<String>(),
            ))
        } else {
            match new_size.len.cmp(&current_size.len) {
                Ordering::Greater => {
                    let point = Point::new(row, 0);
                    Some((
                        point..point,
                        iter::repeat(new_size.char())
                            .take((new_size.len - current_size.len) as usize)
                            .collect::<String>(),
                    ))
                }

                Ordering::Less => Some((
                    Point::new(row, 0)..Point::new(row, current_size.len - new_size.len),
                    String::new(),
                )),

                Ordering::Equal => None,
            }
        }
    }

    pub fn diff(&self, mut new_text: String, cx: &AppContext) -> Task<Diff> {
        let old_text = self.as_rope().clone();
        let base_version = self.version();
        cx.background().spawn(async move {
            let old_text = old_text.to_string();
            let line_ending = LineEnding::detect(&new_text);
            LineEnding::normalize(&mut new_text);
            let diff = TextDiff::from_chars(old_text.as_str(), new_text.as_str());
            let mut edits = Vec::new();
            let mut offset = 0;
            let empty: Arc<str> = "".into();
            for change in diff.iter_all_changes() {
                let value = change.value();
                let end_offset = offset + value.len();
                match change.tag() {
                    ChangeTag::Equal => {
                        offset = end_offset;
                    }
                    ChangeTag::Delete => {
                        edits.push((offset..end_offset, empty.clone()));
                        offset = end_offset;
                    }
                    ChangeTag::Insert => {
                        edits.push((offset..offset, value.into()));
                    }
                }
            }
            Diff {
                base_version,
                line_ending,
                edits,
            }
        })
    }

    pub fn apply_diff(&mut self, diff: Diff, cx: &mut ModelContext<Self>) -> Option<&Transaction> {
        if self.version == diff.base_version {
            self.finalize_last_transaction();
            self.start_transaction();
            self.text.set_line_ending(diff.line_ending);
            self.edit(diff.edits, None, cx);
            if self.end_transaction(cx).is_some() {
                self.finalize_last_transaction()
            } else {
                None
            }
        } else {
            None
        }
    }

    pub fn is_dirty(&self) -> bool {
        self.saved_version_fingerprint != self.as_rope().fingerprint()
            || self.file.as_ref().map_or(false, |file| file.is_deleted())
    }

    pub fn has_conflict(&self) -> bool {
        self.saved_version_fingerprint != self.as_rope().fingerprint()
            && self
                .file
                .as_ref()
                .map_or(false, |file| file.mtime() > self.saved_mtime)
    }

    pub fn subscribe(&mut self) -> Subscription {
        self.text.subscribe()
    }

    pub fn start_transaction(&mut self) -> Option<TransactionId> {
        self.start_transaction_at(Instant::now())
    }

    pub fn start_transaction_at(&mut self, now: Instant) -> Option<TransactionId> {
        self.transaction_depth += 1;
        if self.was_dirty_before_starting_transaction.is_none() {
            self.was_dirty_before_starting_transaction = Some(self.is_dirty());
        }
        self.text.start_transaction_at(now)
    }

    pub fn end_transaction(&mut self, cx: &mut ModelContext<Self>) -> Option<TransactionId> {
        self.end_transaction_at(Instant::now(), cx)
    }

    pub fn end_transaction_at(
        &mut self,
        now: Instant,
        cx: &mut ModelContext<Self>,
    ) -> Option<TransactionId> {
        assert!(self.transaction_depth > 0);
        self.transaction_depth -= 1;
        let was_dirty = if self.transaction_depth == 0 {
            self.was_dirty_before_starting_transaction.take().unwrap()
        } else {
            false
        };
        if let Some((transaction_id, start_version)) = self.text.end_transaction_at(now) {
            self.did_edit(&start_version, was_dirty, cx);
            Some(transaction_id)
        } else {
            None
        }
    }

    pub fn push_transaction(&mut self, transaction: Transaction, now: Instant) {
        self.text.push_transaction(transaction, now);
    }

    pub fn finalize_last_transaction(&mut self) -> Option<&Transaction> {
        self.text.finalize_last_transaction()
    }

    pub fn group_until_transaction(&mut self, transaction_id: TransactionId) {
        self.text.group_until_transaction(transaction_id);
    }

    pub fn forget_transaction(&mut self, transaction_id: TransactionId) {
        self.text.forget_transaction(transaction_id);
    }

    pub fn wait_for_edits(
        &mut self,
        edit_ids: impl IntoIterator<Item = clock::Local>,
    ) -> impl Future<Output = ()> {
        self.text.wait_for_edits(edit_ids)
    }

    pub fn wait_for_anchors<'a>(
        &mut self,
        anchors: impl IntoIterator<Item = &'a Anchor>,
    ) -> impl Future<Output = ()> {
        self.text.wait_for_anchors(anchors)
    }

    pub fn wait_for_version(&mut self, version: clock::Global) -> impl Future<Output = ()> {
        self.text.wait_for_version(version)
    }

    pub fn set_active_selections(
        &mut self,
        selections: Arc<[Selection<Anchor>]>,
        line_mode: bool,
        cursor_shape: CursorShape,
        cx: &mut ModelContext<Self>,
    ) {
        let lamport_timestamp = self.text.lamport_clock.tick();
        self.remote_selections.insert(
            self.text.replica_id(),
            SelectionSet {
                selections: selections.clone(),
                lamport_timestamp,
                line_mode,
                cursor_shape,
            },
        );
        self.send_operation(
            Operation::UpdateSelections {
                selections,
                line_mode,
                lamport_timestamp,
                cursor_shape,
            },
            cx,
        );
    }

    pub fn remove_active_selections(&mut self, cx: &mut ModelContext<Self>) {
        self.set_active_selections(Arc::from([]), false, Default::default(), cx);
    }

    pub fn set_text<T>(&mut self, text: T, cx: &mut ModelContext<Self>) -> Option<clock::Local>
    where
        T: Into<Arc<str>>,
    {
        self.edit([(0..self.len(), text)], None, cx)
    }

    pub fn edit<I, S, T>(
        &mut self,
        edits_iter: I,
        autoindent_mode: Option<AutoindentMode>,
        cx: &mut ModelContext<Self>,
    ) -> Option<clock::Local>
    where
        I: IntoIterator<Item = (Range<S>, T)>,
        S: ToOffset,
        T: Into<Arc<str>>,
    {
        // Skip invalid edits and coalesce contiguous ones.
        let mut edits: Vec<(Range<usize>, Arc<str>)> = Vec::new();
        for (range, new_text) in edits_iter {
            let mut range = range.start.to_offset(self)..range.end.to_offset(self);
            if range.start > range.end {
                mem::swap(&mut range.start, &mut range.end);
            }
            let new_text = new_text.into();
            if !new_text.is_empty() || !range.is_empty() {
                if let Some((prev_range, prev_text)) = edits.last_mut() {
                    if prev_range.end >= range.start {
                        prev_range.end = cmp::max(prev_range.end, range.end);
                        *prev_text = format!("{prev_text}{new_text}").into();
                    } else {
                        edits.push((range, new_text));
                    }
                } else {
                    edits.push((range, new_text));
                }
            }
        }
        if edits.is_empty() {
            return None;
        }

        self.start_transaction();
        self.pending_autoindent.take();
        let autoindent_request = autoindent_mode
            .and_then(|mode| self.language.as_ref().map(|_| (self.snapshot(), mode)));

        let edit_operation = self.text.edit(edits.iter().cloned());
        let edit_id = edit_operation.local_timestamp();

        if let Some((before_edit, mode)) = autoindent_request {
            let mut delta = 0isize;
            let entries = edits
                .into_iter()
                .enumerate()
                .zip(&edit_operation.as_edit().unwrap().new_text)
                .map(|((ix, (range, _)), new_text)| {
                    let new_text_len = new_text.len();
                    let old_start = range.start.to_point(&before_edit);
                    let new_start = (delta + range.start as isize) as usize;
                    delta += new_text_len as isize - (range.end as isize - range.start as isize);

                    let mut range_of_insertion_to_indent = 0..new_text_len;
                    let mut first_line_is_new = false;
                    let mut original_indent_column = None;

                    // When inserting an entire line at the beginning of an existing line,
                    // treat the insertion as new.
                    if new_text.contains('\n')
                        && old_start.column <= before_edit.indent_size_for_line(old_start.row).len
                    {
                        first_line_is_new = true;
                    }

                    // When inserting text starting with a newline, avoid auto-indenting the
                    // previous line.
                    if new_text.starts_with('\n') {
                        range_of_insertion_to_indent.start += 1;
                        first_line_is_new = true;
                    }

                    // Avoid auto-indenting after the insertion.
                    if let AutoindentMode::Block {
                        original_indent_columns,
                    } = &mode
                    {
                        original_indent_column =
                            Some(original_indent_columns.get(ix).copied().unwrap_or_else(|| {
                                indent_size_for_text(
                                    new_text[range_of_insertion_to_indent.clone()].chars(),
                                )
                                .len
                            }));
                        if new_text[range_of_insertion_to_indent.clone()].ends_with('\n') {
                            range_of_insertion_to_indent.end -= 1;
                        }
                    }

                    AutoindentRequestEntry {
                        first_line_is_new,
                        original_indent_column,
                        indent_size: before_edit.language_indent_size_at(range.start, cx),
                        range: self.anchor_before(new_start + range_of_insertion_to_indent.start)
                            ..self.anchor_after(new_start + range_of_insertion_to_indent.end),
                    }
                })
                .collect();

            self.autoindent_requests.push(Arc::new(AutoindentRequest {
                before_edit,
                entries,
                is_block_mode: matches!(mode, AutoindentMode::Block { .. }),
            }));
        }

        self.end_transaction(cx);
        self.send_operation(Operation::Buffer(edit_operation), cx);
        Some(edit_id)
    }

    fn did_edit(
        &mut self,
        old_version: &clock::Global,
        was_dirty: bool,
        cx: &mut ModelContext<Self>,
    ) {
        if self.edits_since::<usize>(old_version).next().is_none() {
            return;
        }

        self.reparse(cx);

        cx.emit(Event::Edited);
        if was_dirty != self.is_dirty() {
            cx.emit(Event::DirtyChanged);
        }
        cx.notify();
    }

    pub fn apply_ops<I: IntoIterator<Item = Operation>>(
        &mut self,
        ops: I,
        cx: &mut ModelContext<Self>,
    ) -> Result<()> {
        self.pending_autoindent.take();
        let was_dirty = self.is_dirty();
        let old_version = self.version.clone();
        let mut deferred_ops = Vec::new();
        let buffer_ops = ops
            .into_iter()
            .filter_map(|op| match op {
                Operation::Buffer(op) => Some(op),
                _ => {
                    if self.can_apply_op(&op) {
                        self.apply_op(op, cx);
                    } else {
                        deferred_ops.push(op);
                    }
                    None
                }
            })
            .collect::<Vec<_>>();
        self.text.apply_ops(buffer_ops)?;
        self.deferred_ops.insert(deferred_ops);
        self.flush_deferred_ops(cx);
        self.did_edit(&old_version, was_dirty, cx);
        // Notify independently of whether the buffer was edited as the operations could include a
        // selection update.
        cx.notify();
        Ok(())
    }

    fn flush_deferred_ops(&mut self, cx: &mut ModelContext<Self>) {
        let mut deferred_ops = Vec::new();
        for op in self.deferred_ops.drain().iter().cloned() {
            if self.can_apply_op(&op) {
                self.apply_op(op, cx);
            } else {
                deferred_ops.push(op);
            }
        }
        self.deferred_ops.insert(deferred_ops);
    }

    fn can_apply_op(&self, operation: &Operation) -> bool {
        match operation {
            Operation::Buffer(_) => {
                unreachable!("buffer operations should never be applied at this layer")
            }
            Operation::UpdateDiagnostics {
                diagnostics: diagnostic_set,
                ..
            } => diagnostic_set.iter().all(|diagnostic| {
                self.text.can_resolve(&diagnostic.range.start)
                    && self.text.can_resolve(&diagnostic.range.end)
            }),
            Operation::UpdateSelections { selections, .. } => selections
                .iter()
                .all(|s| self.can_resolve(&s.start) && self.can_resolve(&s.end)),
            Operation::UpdateCompletionTriggers { .. } => true,
        }
    }

    fn apply_op(&mut self, operation: Operation, cx: &mut ModelContext<Self>) {
        match operation {
            Operation::Buffer(_) => {
                unreachable!("buffer operations should never be applied at this layer")
            }
            Operation::UpdateDiagnostics {
                diagnostics: diagnostic_set,
                lamport_timestamp,
            } => {
                let snapshot = self.snapshot();
                self.apply_diagnostic_update(
                    DiagnosticSet::from_sorted_entries(diagnostic_set.iter().cloned(), &snapshot),
                    lamport_timestamp,
                    cx,
                );
            }
            Operation::UpdateSelections {
                selections,
                lamport_timestamp,
                line_mode,
                cursor_shape,
            } => {
                if let Some(set) = self.remote_selections.get(&lamport_timestamp.replica_id) {
                    if set.lamport_timestamp > lamport_timestamp {
                        return;
                    }
                }

                self.remote_selections.insert(
                    lamport_timestamp.replica_id,
                    SelectionSet {
                        selections,
                        lamport_timestamp,
                        line_mode,
                        cursor_shape,
                    },
                );
                self.text.lamport_clock.observe(lamport_timestamp);
                self.selections_update_count += 1;
            }
            Operation::UpdateCompletionTriggers {
                triggers,
                lamport_timestamp,
            } => {
                self.completion_triggers = triggers;
                self.text.lamport_clock.observe(lamport_timestamp);
            }
        }
    }

    fn apply_diagnostic_update(
        &mut self,
        diagnostics: DiagnosticSet,
        lamport_timestamp: clock::Lamport,
        cx: &mut ModelContext<Self>,
    ) {
        if lamport_timestamp > self.diagnostics_timestamp {
            self.diagnostics = diagnostics;
            self.diagnostics_timestamp = lamport_timestamp;
            self.diagnostics_update_count += 1;
            self.text.lamport_clock.observe(lamport_timestamp);
            cx.notify();
            cx.emit(Event::DiagnosticsUpdated);
        }
    }

    fn send_operation(&mut self, operation: Operation, cx: &mut ModelContext<Self>) {
        cx.emit(Event::Operation(operation));
    }

    pub fn remove_peer(&mut self, replica_id: ReplicaId, cx: &mut ModelContext<Self>) {
        self.remote_selections.remove(&replica_id);
        cx.notify();
    }

    pub fn undo(&mut self, cx: &mut ModelContext<Self>) -> Option<TransactionId> {
        let was_dirty = self.is_dirty();
        let old_version = self.version.clone();

        if let Some((transaction_id, operation)) = self.text.undo() {
            self.send_operation(Operation::Buffer(operation), cx);
            self.did_edit(&old_version, was_dirty, cx);
            Some(transaction_id)
        } else {
            None
        }
    }

    pub fn undo_to_transaction(
        &mut self,
        transaction_id: TransactionId,
        cx: &mut ModelContext<Self>,
    ) -> bool {
        let was_dirty = self.is_dirty();
        let old_version = self.version.clone();

        let operations = self.text.undo_to_transaction(transaction_id);
        let undone = !operations.is_empty();
        for operation in operations {
            self.send_operation(Operation::Buffer(operation), cx);
        }
        if undone {
            self.did_edit(&old_version, was_dirty, cx)
        }
        undone
    }

    pub fn redo(&mut self, cx: &mut ModelContext<Self>) -> Option<TransactionId> {
        let was_dirty = self.is_dirty();
        let old_version = self.version.clone();

        if let Some((transaction_id, operation)) = self.text.redo() {
            self.send_operation(Operation::Buffer(operation), cx);
            self.did_edit(&old_version, was_dirty, cx);
            Some(transaction_id)
        } else {
            None
        }
    }

    pub fn redo_to_transaction(
        &mut self,
        transaction_id: TransactionId,
        cx: &mut ModelContext<Self>,
    ) -> bool {
        let was_dirty = self.is_dirty();
        let old_version = self.version.clone();

        let operations = self.text.redo_to_transaction(transaction_id);
        let redone = !operations.is_empty();
        for operation in operations {
            self.send_operation(Operation::Buffer(operation), cx);
        }
        if redone {
            self.did_edit(&old_version, was_dirty, cx)
        }
        redone
    }

    pub fn set_completion_triggers(&mut self, triggers: Vec<String>, cx: &mut ModelContext<Self>) {
        self.completion_triggers = triggers.clone();
        self.completion_triggers_timestamp = self.text.lamport_clock.tick();
        self.send_operation(
            Operation::UpdateCompletionTriggers {
                triggers,
                lamport_timestamp: self.completion_triggers_timestamp,
            },
            cx,
        );
        cx.notify();
    }

    pub fn completion_triggers(&self) -> &[String] {
        &self.completion_triggers
    }
}

#[cfg(any(test, feature = "test-support"))]
impl Buffer {
    pub fn edit_via_marked_text(
        &mut self,
        marked_string: &str,
        autoindent_mode: Option<AutoindentMode>,
        cx: &mut ModelContext<Self>,
    ) {
        let edits = self.edits_for_marked_text(marked_string);
        self.edit(edits, autoindent_mode, cx);
    }

    pub fn set_group_interval(&mut self, group_interval: Duration) {
        self.text.set_group_interval(group_interval);
    }

    pub fn randomly_edit<T>(
        &mut self,
        rng: &mut T,
        old_range_count: usize,
        cx: &mut ModelContext<Self>,
    ) where
        T: rand::Rng,
    {
        let mut edits: Vec<(Range<usize>, String)> = Vec::new();
        let mut last_end = None;
        for _ in 0..old_range_count {
            if last_end.map_or(false, |last_end| last_end >= self.len()) {
                break;
            }

            let new_start = last_end.map_or(0, |last_end| last_end + 1);
            let mut range = self.random_byte_range(new_start, rng);
            if rng.gen_bool(0.2) {
                mem::swap(&mut range.start, &mut range.end);
            }
            last_end = Some(range.end);

            let new_text_len = rng.gen_range(0..10);
            let new_text: String = RandomCharIter::new(&mut *rng).take(new_text_len).collect();

            edits.push((range, new_text));
        }
        log::info!("mutating buffer {} with {:?}", self.replica_id(), edits);
        self.edit(edits, None, cx);
    }

    pub fn randomly_undo_redo(&mut self, rng: &mut impl rand::Rng, cx: &mut ModelContext<Self>) {
        let was_dirty = self.is_dirty();
        let old_version = self.version.clone();

        let ops = self.text.randomly_undo_redo(rng);
        if !ops.is_empty() {
            for op in ops {
                self.send_operation(Operation::Buffer(op), cx);
                self.did_edit(&old_version, was_dirty, cx);
            }
        }
    }
}

impl Entity for Buffer {
    type Event = Event;
}

impl Deref for Buffer {
    type Target = TextBuffer;

    fn deref(&self) -> &Self::Target {
        &self.text
    }
}

impl BufferSnapshot {
    pub fn indent_size_for_line(&self, row: u32) -> IndentSize {
        indent_size_for_line(self, row)
    }

    pub fn language_indent_size_at<T: ToOffset>(&self, position: T, cx: &AppContext) -> IndentSize {
        let language_name = self.language_at(position).map(|language| language.name());
        let settings = cx.global::<Settings>();
        if settings.hard_tabs(language_name.as_deref()) {
            IndentSize::tab()
        } else {
            IndentSize::spaces(settings.tab_size(language_name.as_deref()).get())
        }
    }

    pub fn suggested_indents(
        &self,
        rows: impl Iterator<Item = u32>,
        single_indent_size: IndentSize,
    ) -> BTreeMap<u32, IndentSize> {
        let mut result = BTreeMap::new();

        for row_range in contiguous_ranges(rows, 10) {
            let suggestions = match self.suggest_autoindents(row_range.clone()) {
                Some(suggestions) => suggestions,
                _ => break,
            };

            for (row, suggestion) in row_range.zip(suggestions) {
                let indent_size = if let Some(suggestion) = suggestion {
                    result
                        .get(&suggestion.basis_row)
                        .copied()
                        .unwrap_or_else(|| self.indent_size_for_line(suggestion.basis_row))
                        .with_delta(suggestion.delta, single_indent_size)
                } else {
                    self.indent_size_for_line(row)
                };

                result.insert(row, indent_size);
            }
        }

        result
    }

    fn suggest_autoindents(
        &self,
        row_range: Range<u32>,
    ) -> Option<impl Iterator<Item = Option<IndentSuggestion>> + '_> {
        let config = &self.language.as_ref()?.config;
        let prev_non_blank_row = self.prev_non_blank_row(row_range.start);

        // Find the suggested indentation ranges based on the syntax tree.
        let start = Point::new(prev_non_blank_row.unwrap_or(row_range.start), 0);
        let end = Point::new(row_range.end, 0);
        let range = (start..end).to_offset(&self.text);
        let mut matches = self.syntax.matches(range.clone(), &self.text, |grammar| {
            Some(&grammar.indents_config.as_ref()?.query)
        });
        let indent_configs = matches
            .grammars()
            .iter()
            .map(|grammar| grammar.indents_config.as_ref().unwrap())
            .collect::<Vec<_>>();

        let mut indent_ranges = Vec::<Range<Point>>::new();
        let mut outdent_positions = Vec::<Point>::new();
        while let Some(mat) = matches.peek() {
            let mut start: Option<Point> = None;
            let mut end: Option<Point> = None;

            let config = &indent_configs[mat.grammar_index];
            for capture in mat.captures {
                if capture.index == config.indent_capture_ix {
                    start.get_or_insert(Point::from_ts_point(capture.node.start_position()));
                    end.get_or_insert(Point::from_ts_point(capture.node.end_position()));
                } else if Some(capture.index) == config.start_capture_ix {
                    start = Some(Point::from_ts_point(capture.node.end_position()));
                } else if Some(capture.index) == config.end_capture_ix {
                    end = Some(Point::from_ts_point(capture.node.start_position()));
                } else if Some(capture.index) == config.outdent_capture_ix {
                    outdent_positions.push(Point::from_ts_point(capture.node.start_position()));
                }
            }

            matches.advance();
            if let Some((start, end)) = start.zip(end) {
                if start.row == end.row {
                    continue;
                }

                let range = start..end;
                match indent_ranges.binary_search_by_key(&range.start, |r| r.start) {
                    Err(ix) => indent_ranges.insert(ix, range),
                    Ok(ix) => {
                        let prev_range = &mut indent_ranges[ix];
                        prev_range.end = prev_range.end.max(range.end);
                    }
                }
            }
        }

        let mut error_ranges = Vec::<Range<Point>>::new();
        let mut matches = self.syntax.matches(range.clone(), &self.text, |grammar| {
            Some(&grammar.error_query)
        });
        while let Some(mat) = matches.peek() {
            let node = mat.captures[0].node;
            let start = Point::from_ts_point(node.start_position());
            let end = Point::from_ts_point(node.end_position());
            let range = start..end;
            let ix = match error_ranges.binary_search_by_key(&range.start, |r| r.start) {
                Ok(ix) | Err(ix) => ix,
            };
            let mut end_ix = ix;
            while let Some(existing_range) = error_ranges.get(end_ix) {
                if existing_range.end < end {
                    end_ix += 1;
                } else {
                    break;
                }
            }
            error_ranges.splice(ix..end_ix, [range]);
            matches.advance();
        }

        outdent_positions.sort();
        for outdent_position in outdent_positions {
            // find the innermost indent range containing this outdent_position
            // set its end to the outdent position
            if let Some(range_to_truncate) = indent_ranges
                .iter_mut()
                .filter(|indent_range| indent_range.contains(&outdent_position))
                .last()
            {
                range_to_truncate.end = outdent_position;
            }
        }

        // Find the suggested indentation increases and decreased based on regexes.
        let mut indent_change_rows = Vec::<(u32, Ordering)>::new();
        self.for_each_line(
            Point::new(prev_non_blank_row.unwrap_or(row_range.start), 0)
                ..Point::new(row_range.end, 0),
            |row, line| {
                if config
                    .decrease_indent_pattern
                    .as_ref()
                    .map_or(false, |regex| regex.is_match(line))
                {
                    indent_change_rows.push((row, Ordering::Less));
                }
                if config
                    .increase_indent_pattern
                    .as_ref()
                    .map_or(false, |regex| regex.is_match(line))
                {
                    indent_change_rows.push((row + 1, Ordering::Greater));
                }
            },
        );

        let mut indent_changes = indent_change_rows.into_iter().peekable();
        let mut prev_row = if config.auto_indent_using_last_non_empty_line {
            prev_non_blank_row.unwrap_or(0)
        } else {
            row_range.start.saturating_sub(1)
        };
        let mut prev_row_start = Point::new(prev_row, self.indent_size_for_line(prev_row).len);
        Some(row_range.map(move |row| {
            let row_start = Point::new(row, self.indent_size_for_line(row).len);

            let mut indent_from_prev_row = false;
            let mut outdent_from_prev_row = false;
            let mut outdent_to_row = u32::MAX;

            while let Some((indent_row, delta)) = indent_changes.peek() {
                match indent_row.cmp(&row) {
                    Ordering::Equal => match delta {
                        Ordering::Less => outdent_from_prev_row = true,
                        Ordering::Greater => indent_from_prev_row = true,
                        _ => {}
                    },

                    Ordering::Greater => break,
                    Ordering::Less => {}
                }

                indent_changes.next();
            }

            for range in &indent_ranges {
                if range.start.row >= row {
                    break;
                }
                if range.start.row == prev_row && range.end > row_start {
                    indent_from_prev_row = true;
                }
                if range.end > prev_row_start && range.end <= row_start {
                    outdent_to_row = outdent_to_row.min(range.start.row);
                }
            }

            let within_error = error_ranges
                .iter()
                .any(|e| e.start.row < row && e.end > row_start);

            let suggestion = if outdent_to_row == prev_row
                || (outdent_from_prev_row && indent_from_prev_row)
            {
                Some(IndentSuggestion {
                    basis_row: prev_row,
                    delta: Ordering::Equal,
                    within_error,
                })
            } else if indent_from_prev_row {
                Some(IndentSuggestion {
                    basis_row: prev_row,
                    delta: Ordering::Greater,
                    within_error,
                })
            } else if outdent_to_row < prev_row {
                Some(IndentSuggestion {
                    basis_row: outdent_to_row,
                    delta: Ordering::Equal,
                    within_error,
                })
            } else if outdent_from_prev_row {
                Some(IndentSuggestion {
                    basis_row: prev_row,
                    delta: Ordering::Less,
                    within_error,
                })
            } else if config.auto_indent_using_last_non_empty_line || !self.is_line_blank(prev_row)
            {
                Some(IndentSuggestion {
                    basis_row: prev_row,
                    delta: Ordering::Equal,
                    within_error,
                })
            } else {
                None
            };

            prev_row = row;
            prev_row_start = row_start;
            suggestion
        }))
    }

    fn prev_non_blank_row(&self, mut row: u32) -> Option<u32> {
        while row > 0 {
            row -= 1;
            if !self.is_line_blank(row) {
                return Some(row);
            }
        }
        None
    }

    pub fn chunks<T: ToOffset>(&self, range: Range<T>, language_aware: bool) -> BufferChunks {
        let range = range.start.to_offset(self)..range.end.to_offset(self);

        let mut syntax = None;
        let mut diagnostic_endpoints = Vec::new();
        if language_aware {
            let captures = self.syntax.captures(range.clone(), &self.text, |grammar| {
                grammar.highlights_query.as_ref()
            });
            let highlight_maps = captures
                .grammars()
                .into_iter()
                .map(|grammar| grammar.highlight_map())
                .collect();
            syntax = Some((captures, highlight_maps));
            for entry in self.diagnostics_in_range::<_, usize>(range.clone(), false) {
                diagnostic_endpoints.push(DiagnosticEndpoint {
                    offset: entry.range.start,
                    is_start: true,
                    severity: entry.diagnostic.severity,
                    is_unnecessary: entry.diagnostic.is_unnecessary,
                });
                diagnostic_endpoints.push(DiagnosticEndpoint {
                    offset: entry.range.end,
                    is_start: false,
                    severity: entry.diagnostic.severity,
                    is_unnecessary: entry.diagnostic.is_unnecessary,
                });
            }
            diagnostic_endpoints
                .sort_unstable_by_key(|endpoint| (endpoint.offset, !endpoint.is_start));
        }

        BufferChunks::new(self.text.as_rope(), range, syntax, diagnostic_endpoints)
    }

    pub fn for_each_line(&self, range: Range<Point>, mut callback: impl FnMut(u32, &str)) {
        let mut line = String::new();
        let mut row = range.start.row;
        for chunk in self
            .as_rope()
            .chunks_in_range(range.to_offset(self))
            .chain(["\n"])
        {
            for (newline_ix, text) in chunk.split('\n').enumerate() {
                if newline_ix > 0 {
                    callback(row, &line);
                    row += 1;
                    line.clear();
                }
                line.push_str(text);
            }
        }
    }

    pub fn language_at<D: ToOffset>(&self, position: D) -> Option<&Arc<Language>> {
        let offset = position.to_offset(self);
        self.syntax
            .layers_for_range(offset..offset, &self.text)
            .filter(|l| l.node.end_byte() > offset)
            .last()
            .map(|info| info.language)
            .or(self.language.as_ref())
    }

    pub fn language_scope_at<D: ToOffset>(&self, position: D) -> Option<LanguageScope> {
        let offset = position.to_offset(self);

        if let Some(layer_info) = self
            .syntax
            .layers_for_range(offset..offset, &self.text)
            .filter(|l| l.node.end_byte() > offset)
            .last()
        {
            Some(LanguageScope {
                language: layer_info.language.clone(),
                override_id: layer_info.override_id(offset, &self.text),
            })
        } else {
            self.language.clone().map(|language| LanguageScope {
                language,
                override_id: None,
            })
        }
    }

    pub fn surrounding_word<T: ToOffset>(&self, start: T) -> (Range<usize>, Option<CharKind>) {
        let mut start = start.to_offset(self);
        let mut end = start;
        let mut next_chars = self.chars_at(start).peekable();
        let mut prev_chars = self.reversed_chars_at(start).peekable();
        let word_kind = cmp::max(
            prev_chars.peek().copied().map(char_kind),
            next_chars.peek().copied().map(char_kind),
        );

        for ch in prev_chars {
            if Some(char_kind(ch)) == word_kind && ch != '\n' {
                start -= ch.len_utf8();
            } else {
                break;
            }
        }

        for ch in next_chars {
            if Some(char_kind(ch)) == word_kind && ch != '\n' {
                end += ch.len_utf8();
            } else {
                break;
            }
        }

        (start..end, word_kind)
    }

    pub fn range_for_syntax_ancestor<T: ToOffset>(&self, range: Range<T>) -> Option<Range<usize>> {
        let range = range.start.to_offset(self)..range.end.to_offset(self);
        let mut result: Option<Range<usize>> = None;
        'outer: for layer in self.syntax.layers_for_range(range.clone(), &self.text) {
            let mut cursor = layer.node.walk();

            // Descend to the first leaf that touches the start of the range,
            // and if the range is non-empty, extends beyond the start.
            while cursor.goto_first_child_for_byte(range.start).is_some() {
                if !range.is_empty() && cursor.node().end_byte() == range.start {
                    cursor.goto_next_sibling();
                }
            }

            // Ascend to the smallest ancestor that strictly contains the range.
            loop {
                let node_range = cursor.node().byte_range();
                if node_range.start <= range.start
                    && node_range.end >= range.end
                    && node_range.len() > range.len()
                {
                    break;
                }
                if !cursor.goto_parent() {
                    continue 'outer;
                }
            }

            let left_node = cursor.node();
            let mut layer_result = left_node.byte_range();

            // For an empty range, try to find another node immediately to the right of the range.
            if left_node.end_byte() == range.start {
                let mut right_node = None;
                while !cursor.goto_next_sibling() {
                    if !cursor.goto_parent() {
                        break;
                    }
                }

                while cursor.node().start_byte() == range.start {
                    right_node = Some(cursor.node());
                    if !cursor.goto_first_child() {
                        break;
                    }
                }

                // If there is a candidate node on both sides of the (empty) range, then
                // decide between the two by favoring a named node over an anonymous token.
                // If both nodes are the same in that regard, favor the right one.
                if let Some(right_node) = right_node {
                    if right_node.is_named() || !left_node.is_named() {
                        layer_result = right_node.byte_range();
                    }
                }
            }

            if let Some(previous_result) = &result {
                if previous_result.len() < layer_result.len() {
                    continue;
                }
            }
            result = Some(layer_result);
        }

        result
    }

    pub fn outline(&self, theme: Option<&SyntaxTheme>) -> Option<Outline<Anchor>> {
        self.outline_items_containing(0..self.len(), theme)
            .map(Outline::new)
    }

    pub fn symbols_containing<T: ToOffset>(
        &self,
        position: T,
        theme: Option<&SyntaxTheme>,
    ) -> Option<Vec<OutlineItem<Anchor>>> {
        let position = position.to_offset(self);
        let mut items = self.outline_items_containing(
            position.saturating_sub(1)..self.len().min(position + 1),
            theme,
        )?;
        let mut prev_depth = None;
        items.retain(|item| {
            let result = prev_depth.map_or(true, |prev_depth| item.depth > prev_depth);
            prev_depth = Some(item.depth);
            result
        });
        Some(items)
    }

    fn outline_items_containing(
        &self,
        range: Range<usize>,
        theme: Option<&SyntaxTheme>,
    ) -> Option<Vec<OutlineItem<Anchor>>> {
        let mut matches = self.syntax.matches(range.clone(), &self.text, |grammar| {
            grammar.outline_config.as_ref().map(|c| &c.query)
        });
        let configs = matches
            .grammars()
            .iter()
            .map(|g| g.outline_config.as_ref().unwrap())
            .collect::<Vec<_>>();

        let mut chunks = self.chunks(0..self.len(), true);
        let mut stack = Vec::<Range<usize>>::new();
        let mut items = Vec::new();
        while let Some(mat) = matches.peek() {
            let config = &configs[mat.grammar_index];
            let item_node = mat.captures.iter().find_map(|cap| {
                if cap.index == config.item_capture_ix {
                    Some(cap.node)
                } else {
                    None
                }
            })?;

            let item_range = item_node.byte_range();
            if item_range.end < range.start || item_range.start > range.end {
                matches.advance();
                continue;
            }

            let mut text = String::new();
            let mut name_ranges = Vec::new();
            let mut highlight_ranges = Vec::new();
            for capture in mat.captures {
                let node_is_name;
                if capture.index == config.name_capture_ix {
                    node_is_name = true;
                } else if Some(capture.index) == config.context_capture_ix {
                    node_is_name = false;
                } else {
                    continue;
                }

                let mut range = capture.node.start_byte()..capture.node.end_byte();
                let start = capture.node.start_position();
                if capture.node.end_position().row > start.row {
                    range.end =
                        range.start + self.line_len(start.row as u32) as usize - start.column;
                }

                if !text.is_empty() {
                    text.push(' ');
                }
                if node_is_name {
                    let mut start = text.len();
                    let end = start + range.len();

                    // When multiple names are captured, then the matcheable text
                    // includes the whitespace in between the names.
                    if !name_ranges.is_empty() {
                        start -= 1;
                    }

                    name_ranges.push(start..end);
                }

                let mut offset = range.start;
                chunks.seek(offset);
                for mut chunk in chunks.by_ref() {
                    if chunk.text.len() > range.end - offset {
                        chunk.text = &chunk.text[0..(range.end - offset)];
                        offset = range.end;
                    } else {
                        offset += chunk.text.len();
                    }
                    let style = chunk
                        .syntax_highlight_id
                        .zip(theme)
                        .and_then(|(highlight, theme)| highlight.style(theme));
                    if let Some(style) = style {
                        let start = text.len();
                        let end = start + chunk.text.len();
                        highlight_ranges.push((start..end, style));
                    }
                    text.push_str(chunk.text);
                    if offset >= range.end {
                        break;
                    }
                }
            }

            matches.advance();
            while stack.last().map_or(false, |prev_range| {
                prev_range.start > item_range.start || prev_range.end < item_range.end
            }) {
                stack.pop();
            }
            stack.push(item_range.clone());

            items.push(OutlineItem {
                depth: stack.len() - 1,
                range: self.anchor_after(item_range.start)..self.anchor_before(item_range.end),
                text,
                highlight_ranges,
                name_ranges,
            })
        }
        Some(items)
    }

    pub fn enclosing_bracket_ranges<T: ToOffset>(
        &self,
        range: Range<T>,
    ) -> Option<(Range<usize>, Range<usize>)> {
        // Find bracket pairs that *inclusively* contain the given range.
        let range = range.start.to_offset(self)..range.end.to_offset(self);
        let mut matches = self.syntax.matches(
            range.start.saturating_sub(1)..self.len().min(range.end + 1),
            &self.text,
            |grammar| grammar.brackets_config.as_ref().map(|c| &c.query),
        );
        let configs = matches
            .grammars()
            .iter()
            .map(|grammar| grammar.brackets_config.as_ref().unwrap())
            .collect::<Vec<_>>();

        // Get the ranges of the innermost pair of brackets.
        let mut result: Option<(Range<usize>, Range<usize>)> = None;
        while let Some(mat) = matches.peek() {
            let mut open = None;
            let mut close = None;
            let config = &configs[mat.grammar_index];
            for capture in mat.captures {
                if capture.index == config.open_capture_ix {
                    open = Some(capture.node.byte_range());
                } else if capture.index == config.close_capture_ix {
                    close = Some(capture.node.byte_range());
                }
            }

            matches.advance();

            let Some((open, close)) = open.zip(close) else { continue };
            if open.start > range.start || close.end < range.end {
                continue;
            }
            let len = close.end - open.start;

            if let Some((existing_open, existing_close)) = &result {
                let existing_len = existing_close.end - existing_open.start;
                if len > existing_len {
                    continue;
                }
            }

            result = Some((open, close));
        }

        result
    }

    #[allow(clippy::type_complexity)]
    pub fn remote_selections_in_range(
        &self,
        range: Range<Anchor>,
    ) -> impl Iterator<
        Item = (
            ReplicaId,
            bool,
            CursorShape,
            impl Iterator<Item = &Selection<Anchor>> + '_,
        ),
    > + '_ {
        self.remote_selections
            .iter()
            .filter(|(replica_id, set)| {
                **replica_id != self.text.replica_id() && !set.selections.is_empty()
            })
            .map(move |(replica_id, set)| {
                let start_ix = match set.selections.binary_search_by(|probe| {
                    probe.end.cmp(&range.start, self).then(Ordering::Greater)
                }) {
                    Ok(ix) | Err(ix) => ix,
                };
                let end_ix = match set.selections.binary_search_by(|probe| {
                    probe.start.cmp(&range.end, self).then(Ordering::Less)
                }) {
                    Ok(ix) | Err(ix) => ix,
                };

                (
                    *replica_id,
                    set.line_mode,
                    set.cursor_shape,
                    set.selections[start_ix..end_ix].iter(),
                )
            })
    }

    pub fn git_diff_hunks_in_row_range<'a>(
        &'a self,
        range: Range<u32>,
        reversed: bool,
    ) -> impl 'a + Iterator<Item = git::diff::DiffHunk<u32>> {
        self.git_diff.hunks_in_row_range(range, self, reversed)
    }

    pub fn git_diff_hunks_intersecting_range<'a>(
        &'a self,
        range: Range<Anchor>,
        reversed: bool,
    ) -> impl 'a + Iterator<Item = git::diff::DiffHunk<u32>> {
        self.git_diff
            .hunks_intersecting_range(range, self, reversed)
    }

    pub fn diagnostics_in_range<'a, T, O>(
        &'a self,
        search_range: Range<T>,
        reversed: bool,
    ) -> impl 'a + Iterator<Item = DiagnosticEntry<O>>
    where
        T: 'a + Clone + ToOffset,
        O: 'a + FromAnchor,
    {
        self.diagnostics.range(search_range, self, true, reversed)
    }

    pub fn diagnostic_groups(&self) -> Vec<DiagnosticGroup<Anchor>> {
        let mut groups = Vec::new();
        self.diagnostics.groups(&mut groups, self);
        groups
    }

    pub fn diagnostic_group<'a, O>(
        &'a self,
        group_id: usize,
    ) -> impl 'a + Iterator<Item = DiagnosticEntry<O>>
    where
        O: 'a + FromAnchor,
    {
        self.diagnostics.group(group_id, self)
    }

    pub fn diagnostics_update_count(&self) -> usize {
        self.diagnostics_update_count
    }

    pub fn parse_count(&self) -> usize {
        self.parse_count
    }

    pub fn selections_update_count(&self) -> usize {
        self.selections_update_count
    }

    pub fn file(&self) -> Option<&Arc<dyn File>> {
        self.file.as_ref()
    }

    pub fn resolve_file_path(&self, cx: &AppContext, include_root: bool) -> Option<PathBuf> {
        if let Some(file) = self.file() {
            if file.path().file_name().is_none() || include_root {
                Some(file.full_path(cx))
            } else {
                Some(file.path().to_path_buf())
            }
        } else {
            None
        }
    }

    pub fn file_update_count(&self) -> usize {
        self.file_update_count
    }

    pub fn git_diff_update_count(&self) -> usize {
        self.git_diff_update_count
    }
}

fn indent_size_for_line(text: &text::BufferSnapshot, row: u32) -> IndentSize {
    indent_size_for_text(text.chars_at(Point::new(row, 0)))
}

pub fn indent_size_for_text(text: impl Iterator<Item = char>) -> IndentSize {
    let mut result = IndentSize::spaces(0);
    for c in text {
        let kind = match c {
            ' ' => IndentKind::Space,
            '\t' => IndentKind::Tab,
            _ => break,
        };
        if result.len == 0 {
            result.kind = kind;
        }
        result.len += 1;
    }
    result
}

impl Clone for BufferSnapshot {
    fn clone(&self) -> Self {
        Self {
            text: self.text.clone(),
            git_diff: self.git_diff.clone(),
            syntax: self.syntax.clone(),
            file: self.file.clone(),
            remote_selections: self.remote_selections.clone(),
            diagnostics: self.diagnostics.clone(),
            selections_update_count: self.selections_update_count,
            diagnostics_update_count: self.diagnostics_update_count,
            file_update_count: self.file_update_count,
            git_diff_update_count: self.git_diff_update_count,
            language: self.language.clone(),
            parse_count: self.parse_count,
        }
    }
}

impl Deref for BufferSnapshot {
    type Target = text::BufferSnapshot;

    fn deref(&self) -> &Self::Target {
        &self.text
    }
}

unsafe impl<'a> Send for BufferChunks<'a> {}

impl<'a> BufferChunks<'a> {
    pub(crate) fn new(
        text: &'a Rope,
        range: Range<usize>,
        syntax: Option<(SyntaxMapCaptures<'a>, Vec<HighlightMap>)>,
        diagnostic_endpoints: Vec<DiagnosticEndpoint>,
    ) -> Self {
        let mut highlights = None;
        if let Some((captures, highlight_maps)) = syntax {
            highlights = Some(BufferChunkHighlights {
                captures,
                next_capture: None,
                stack: Default::default(),
                highlight_maps,
            })
        }

        let diagnostic_endpoints = diagnostic_endpoints.into_iter().peekable();
        let chunks = text.chunks_in_range(range.clone());

        BufferChunks {
            range,
            chunks,
            diagnostic_endpoints,
            error_depth: 0,
            warning_depth: 0,
            information_depth: 0,
            hint_depth: 0,
            unnecessary_depth: 0,
            highlights,
        }
    }

    pub fn seek(&mut self, offset: usize) {
        self.range.start = offset;
        self.chunks.seek(self.range.start);
        if let Some(highlights) = self.highlights.as_mut() {
            highlights
                .stack
                .retain(|(end_offset, _)| *end_offset > offset);
            if let Some(capture) = &highlights.next_capture {
                if offset >= capture.node.start_byte() {
                    let next_capture_end = capture.node.end_byte();
                    if offset < next_capture_end {
                        highlights.stack.push((
                            next_capture_end,
                            highlights.highlight_maps[capture.grammar_index].get(capture.index),
                        ));
                    }
                    highlights.next_capture.take();
                }
            }
            highlights.captures.set_byte_range(self.range.clone());
        }
    }

    pub fn offset(&self) -> usize {
        self.range.start
    }

    fn update_diagnostic_depths(&mut self, endpoint: DiagnosticEndpoint) {
        let depth = match endpoint.severity {
            DiagnosticSeverity::ERROR => &mut self.error_depth,
            DiagnosticSeverity::WARNING => &mut self.warning_depth,
            DiagnosticSeverity::INFORMATION => &mut self.information_depth,
            DiagnosticSeverity::HINT => &mut self.hint_depth,
            _ => return,
        };
        if endpoint.is_start {
            *depth += 1;
        } else {
            *depth -= 1;
        }

        if endpoint.is_unnecessary {
            if endpoint.is_start {
                self.unnecessary_depth += 1;
            } else {
                self.unnecessary_depth -= 1;
            }
        }
    }

    fn current_diagnostic_severity(&self) -> Option<DiagnosticSeverity> {
        if self.error_depth > 0 {
            Some(DiagnosticSeverity::ERROR)
        } else if self.warning_depth > 0 {
            Some(DiagnosticSeverity::WARNING)
        } else if self.information_depth > 0 {
            Some(DiagnosticSeverity::INFORMATION)
        } else if self.hint_depth > 0 {
            Some(DiagnosticSeverity::HINT)
        } else {
            None
        }
    }

    fn current_code_is_unnecessary(&self) -> bool {
        self.unnecessary_depth > 0
    }
}

impl<'a> Iterator for BufferChunks<'a> {
    type Item = Chunk<'a>;

    fn next(&mut self) -> Option<Self::Item> {
        let mut next_capture_start = usize::MAX;
        let mut next_diagnostic_endpoint = usize::MAX;

        if let Some(highlights) = self.highlights.as_mut() {
            while let Some((parent_capture_end, _)) = highlights.stack.last() {
                if *parent_capture_end <= self.range.start {
                    highlights.stack.pop();
                } else {
                    break;
                }
            }

            if highlights.next_capture.is_none() {
                highlights.next_capture = highlights.captures.next();
            }

            while let Some(capture) = highlights.next_capture.as_ref() {
                if self.range.start < capture.node.start_byte() {
                    next_capture_start = capture.node.start_byte();
                    break;
                } else {
                    let highlight_id =
                        highlights.highlight_maps[capture.grammar_index].get(capture.index);
                    highlights
                        .stack
                        .push((capture.node.end_byte(), highlight_id));
                    highlights.next_capture = highlights.captures.next();
                }
            }
        }

        while let Some(endpoint) = self.diagnostic_endpoints.peek().copied() {
            if endpoint.offset <= self.range.start {
                self.update_diagnostic_depths(endpoint);
                self.diagnostic_endpoints.next();
            } else {
                next_diagnostic_endpoint = endpoint.offset;
                break;
            }
        }

        if let Some(chunk) = self.chunks.peek() {
            let chunk_start = self.range.start;
            let mut chunk_end = (self.chunks.offset() + chunk.len())
                .min(next_capture_start)
                .min(next_diagnostic_endpoint);
            let mut highlight_id = None;
            if let Some(highlights) = self.highlights.as_ref() {
                if let Some((parent_capture_end, parent_highlight_id)) = highlights.stack.last() {
                    chunk_end = chunk_end.min(*parent_capture_end);
                    highlight_id = Some(*parent_highlight_id);
                }
            }

            let slice =
                &chunk[chunk_start - self.chunks.offset()..chunk_end - self.chunks.offset()];
            self.range.start = chunk_end;
            if self.range.start == self.chunks.offset() + chunk.len() {
                self.chunks.next().unwrap();
            }

            Some(Chunk {
                text: slice,
                syntax_highlight_id: highlight_id,
                highlight_style: None,
                diagnostic_severity: self.current_diagnostic_severity(),
                is_unnecessary: self.current_code_is_unnecessary(),
            })
        } else {
            None
        }
    }
}

impl operation_queue::Operation for Operation {
    fn lamport_timestamp(&self) -> clock::Lamport {
        match self {
            Operation::Buffer(_) => {
                unreachable!("buffer operations should never be deferred at this layer")
            }
            Operation::UpdateDiagnostics {
                lamport_timestamp, ..
            }
            | Operation::UpdateSelections {
                lamport_timestamp, ..
            }
            | Operation::UpdateCompletionTriggers {
                lamport_timestamp, ..
            } => *lamport_timestamp,
        }
    }
}

impl Default for Diagnostic {
    fn default() -> Self {
        Self {
            code: None,
            severity: DiagnosticSeverity::ERROR,
            message: Default::default(),
            group_id: 0,
            is_primary: false,
            is_valid: true,
            is_disk_based: false,
            is_unnecessary: false,
        }
    }
}

impl IndentSize {
    pub fn spaces(len: u32) -> Self {
        Self {
            len,
            kind: IndentKind::Space,
        }
    }

    pub fn tab() -> Self {
        Self {
            len: 1,
            kind: IndentKind::Tab,
        }
    }

    pub fn chars(&self) -> impl Iterator<Item = char> {
        iter::repeat(self.char()).take(self.len as usize)
    }

    pub fn char(&self) -> char {
        match self.kind {
            IndentKind::Space => ' ',
            IndentKind::Tab => '\t',
        }
    }

    pub fn with_delta(mut self, direction: Ordering, size: IndentSize) -> Self {
        match direction {
            Ordering::Less => {
                if self.kind == size.kind && self.len >= size.len {
                    self.len -= size.len;
                }
            }
            Ordering::Equal => {}
            Ordering::Greater => {
                if self.len == 0 {
                    self = size;
                } else if self.kind == size.kind {
                    self.len += size.len;
                }
            }
        }
        self
    }
}

impl Completion {
    pub fn sort_key(&self) -> (usize, &str) {
        let kind_key = match self.lsp_completion.kind {
            Some(lsp::CompletionItemKind::VARIABLE) => 0,
            _ => 1,
        };
        (kind_key, &self.label.text[self.label.filter_range.clone()])
    }

    pub fn is_snippet(&self) -> bool {
        self.lsp_completion.insert_text_format == Some(lsp::InsertTextFormat::SNIPPET)
    }
}

pub fn contiguous_ranges(
    values: impl Iterator<Item = u32>,
    max_len: usize,
) -> impl Iterator<Item = Range<u32>> {
    let mut values = values;
    let mut current_range: Option<Range<u32>> = None;
    std::iter::from_fn(move || loop {
        if let Some(value) = values.next() {
            if let Some(range) = &mut current_range {
                if value == range.end && range.len() < max_len {
                    range.end += 1;
                    continue;
                }
            }

            let prev_range = current_range.clone();
            current_range = Some(value..(value + 1));
            if prev_range.is_some() {
                return prev_range;
            }
        } else {
            return current_range.take();
        }
    })
}

pub fn char_kind(c: char) -> CharKind {
    if c.is_whitespace() {
        CharKind::Whitespace
    } else if c.is_alphanumeric() || c == '_' {
        CharKind::Word
    } else {
        CharKind::Punctuation
    }
}<|MERGE_RESOLUTION|>--- conflicted
+++ resolved
@@ -806,9 +806,6 @@
         self.sync_parse_timeout = timeout;
     }
 
-<<<<<<< HEAD
-    pub fn reparse(&mut self, cx: &mut ModelContext<Self>) {
-=======
     /// Called after an edit to synchronize the buffer's main parse tree with
     /// the buffer's new underlying state.
     ///
@@ -832,8 +829,7 @@
     /// initiate an additional reparse recursively. To avoid concurrent parses
     /// for the same buffer, we only initiate a new parse if we are not already
     /// parsing in the background.
-    fn reparse(&mut self, cx: &mut ModelContext<Self>) {
->>>>>>> 29d67452
+    pub fn reparse(&mut self, cx: &mut ModelContext<Self>) {
         if self.parsing_in_background {
             return;
         }
