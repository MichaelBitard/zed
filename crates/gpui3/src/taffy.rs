use super::{AbsoluteLength, Bounds, DefiniteLength, Edges, Length, Pixels, Point, Size, Style};
use collections::HashMap;
use std::fmt::Debug;
use taffy::{
    geometry::Size as TaffySize,
    style::AvailableSpace as TaffyAvailableSpace,
    tree::{Measurable, MeasureFunc, NodeId},
    Taffy,
};

pub struct TaffyLayoutEngine {
    taffy: Taffy,
    children_to_parents: HashMap<LayoutId, LayoutId>,
    absolute_layout_bounds: HashMap<LayoutId, Bounds<Pixels>>,
}

static EXPECT_MESSAGE: &'static str =
    "we should avoid taffy layout errors by construction if possible";

impl TaffyLayoutEngine {
    pub fn new() -> Self {
        TaffyLayoutEngine {
            taffy: Taffy::new(),
            children_to_parents: HashMap::default(),
            absolute_layout_bounds: HashMap::default(),
        }
    }

    pub fn request_layout(
        &mut self,
        style: Style,
        rem_size: Pixels,
        children: &[LayoutId],
    ) -> LayoutId {
        let style = style.to_taffy(rem_size);
        if children.is_empty() {
            self.taffy.new_leaf(style).expect(EXPECT_MESSAGE).into()
        } else {
            let parent_id = self
                .taffy
                // This is safe because LayoutId is repr(transparent) to taffy::tree::NodeId.
                .new_with_children(style, unsafe { std::mem::transmute(children) })
                .expect(EXPECT_MESSAGE)
                .into();
            for child_id in children {
                self.children_to_parents.insert(*child_id, parent_id);
            }
            parent_id
        }
    }

    pub fn request_measured_layout(
        &mut self,
        style: Style,
        rem_size: Pixels,
        measure: impl Fn(Size<Option<Pixels>>, Size<AvailableSpace>) -> Size<Pixels>
            + Send
            + Sync
            + 'static,
    ) -> LayoutId {
        let style = style.to_taffy(rem_size);

        let measurable = Box::new(Measureable(measure)) as Box<dyn Measurable>;
        self.taffy
            .new_leaf_with_measure(style, MeasureFunc::Boxed(measurable))
            .expect(EXPECT_MESSAGE)
            .into()
    }

<<<<<<< HEAD
    fn count_all_children(&self, parent: LayoutId) -> Result<u32> {
        let mut count = 0;

        for child in self.taffy.children(parent.0)? {
            // Count this child.
            count += 1;

            // Count all of this child's children.
            count += self.count_all_children(LayoutId(child))?
        }

        Ok(count)
    }

    fn max_depth(&self, depth: u32, parent: LayoutId) -> Result<u32> {
        println!(
            "{parent:?} at depth {depth} has {} children",
            self.taffy.child_count(parent.0)?
        );

        let mut max_child_depth = 0;

        for child in self.taffy.children(parent.0)? {
            max_child_depth = std::cmp::max(max_child_depth, self.max_depth(0, LayoutId(child))?);
        }

        Ok(depth + 1 + max_child_depth)
    }

    fn get_edges(&self, parent: LayoutId) -> Result<Vec<(LayoutId, LayoutId)>> {
        let mut edges = Vec::new();

        for child in self.taffy.children(parent.0)? {
            edges.push((parent, LayoutId(child)));

            edges.extend(self.get_edges(LayoutId(child))?);
        }

        Ok(edges)
    }

    pub fn compute_layout(
        &mut self,
        id: LayoutId,
        available_space: Size<AvailableSpace>,
    ) -> Result<()> {
        // println!("Laying out {} children", self.count_all_children(id)?);
        // println!("Max layout depth: {}", self.max_depth(0, id)?);

        // Output the edges (branches) of the tree in Mermaid format for visualization.
        // println!("Edges:");
        // for (a, b) in self.get_edges(id)? {
        //     println!("N{} --> N{}", u64::from(a), u64::from(b));
        // }
        // println!("");

        let started_at = std::time::Instant::now();
        self.taffy
            .compute_layout(id.into(), available_space.into())?;
        println!("compute_layout took {:?}", started_at.elapsed());
        Ok(())
=======
    pub fn compute_layout(&mut self, id: LayoutId, available_space: Size<AvailableSpace>) {
        self.taffy
            .compute_layout(id.into(), available_space.into())
            .expect(EXPECT_MESSAGE);
>>>>>>> 564a8bdc
    }

    pub fn layout_bounds(&mut self, id: LayoutId) -> Bounds<Pixels> {
        if let Some(layout) = self.absolute_layout_bounds.get(&id).cloned() {
            return layout;
        }

        let layout = self.taffy.layout(id.into()).expect(EXPECT_MESSAGE);
        let mut bounds = Bounds {
            origin: layout.location.into(),
            size: layout.size.into(),
        };

        if let Some(parent_id) = self.children_to_parents.get(&id).copied() {
            let parent_bounds = self.layout_bounds(parent_id);
            bounds.origin += parent_bounds.origin;
        }
        self.absolute_layout_bounds.insert(id, bounds);

        bounds
    }
}

#[derive(Copy, Clone, Eq, PartialEq, Debug)]
#[repr(transparent)]
pub struct LayoutId(NodeId);

impl std::hash::Hash for LayoutId {
    fn hash<H: std::hash::Hasher>(&self, state: &mut H) {
        u64::from(self.0).hash(state);
    }
}

impl From<NodeId> for LayoutId {
    fn from(node_id: NodeId) -> Self {
        Self(node_id)
    }
}

impl From<LayoutId> for NodeId {
    fn from(layout_id: LayoutId) -> NodeId {
        layout_id.0
    }
}

struct Measureable<F>(F);

impl<F> taffy::tree::Measurable for Measureable<F>
where
    F: Send + Sync + Fn(Size<Option<Pixels>>, Size<AvailableSpace>) -> Size<Pixels>,
{
    fn measure(
        &self,
        known_dimensions: TaffySize<Option<f32>>,
        available_space: TaffySize<TaffyAvailableSpace>,
    ) -> TaffySize<f32> {
        let known_dimensions: Size<Option<f32>> = known_dimensions.into();
        let known_dimensions: Size<Option<Pixels>> = known_dimensions.map(|d| d.map(Into::into));
        let available_space = available_space.into();
        let size = (self.0)(known_dimensions, available_space);
        size.into()
    }
}

trait ToTaffy<Output> {
    fn to_taffy(&self, rem_size: Pixels) -> Output;
}

impl ToTaffy<taffy::style::Style> for Style {
    fn to_taffy(&self, rem_size: Pixels) -> taffy::style::Style {
        taffy::style::Style {
            display: self.display,
            overflow: self.overflow.clone().into(),
            scrollbar_width: self.scrollbar_width,
            position: self.position,
            inset: self.inset.to_taffy(rem_size),
            size: self.size.to_taffy(rem_size),
            min_size: self.min_size.to_taffy(rem_size),
            max_size: self.max_size.to_taffy(rem_size),
            aspect_ratio: self.aspect_ratio,
            margin: self.margin.to_taffy(rem_size),
            padding: self.padding.to_taffy(rem_size),
            border: self.border_widths.to_taffy(rem_size),
            align_items: self.align_items,
            align_self: self.align_self,
            align_content: self.align_content,
            justify_content: self.justify_content,
            gap: self.gap.to_taffy(rem_size),
            flex_direction: self.flex_direction,
            flex_wrap: self.flex_wrap,
            flex_basis: self.flex_basis.to_taffy(rem_size),
            flex_grow: self.flex_grow,
            flex_shrink: self.flex_shrink,
            ..Default::default() // Ignore grid properties for now
        }
    }
}

// impl ToTaffy for Bounds<Length> {
//     type Output = taffy::prelude::Bounds<taffy::prelude::LengthPercentageAuto>;

//     fn to_taffy(
//         &self,
//         rem_size: Pixels,
//     ) -> taffy::prelude::Bounds<taffy::prelude::LengthPercentageAuto> {
//         taffy::prelude::Bounds {
//             origin: self.origin.to_taffy(rem_size),
//             size: self.size.to_taffy(rem_size),
//         }
//     }
// }

impl ToTaffy<taffy::style::LengthPercentageAuto> for Length {
    fn to_taffy(&self, rem_size: Pixels) -> taffy::prelude::LengthPercentageAuto {
        match self {
            Length::Definite(length) => length.to_taffy(rem_size),
            Length::Auto => taffy::prelude::LengthPercentageAuto::Auto,
        }
    }
}

impl ToTaffy<taffy::style::Dimension> for Length {
    fn to_taffy(&self, rem_size: Pixels) -> taffy::prelude::Dimension {
        match self {
            Length::Definite(length) => length.to_taffy(rem_size),
            Length::Auto => taffy::prelude::Dimension::Auto,
        }
    }
}

impl ToTaffy<taffy::style::LengthPercentage> for DefiniteLength {
    fn to_taffy(&self, rem_size: Pixels) -> taffy::style::LengthPercentage {
        match self {
            DefiniteLength::Absolute(length) => match length {
                AbsoluteLength::Pixels(pixels) => {
                    taffy::style::LengthPercentage::Length(pixels.into())
                }
                AbsoluteLength::Rems(rems) => {
                    taffy::style::LengthPercentage::Length((*rems * rem_size).into())
                }
            },
            DefiniteLength::Fraction(fraction) => {
                taffy::style::LengthPercentage::Percent(*fraction)
            }
        }
    }
}

impl ToTaffy<taffy::style::LengthPercentageAuto> for DefiniteLength {
    fn to_taffy(&self, rem_size: Pixels) -> taffy::style::LengthPercentageAuto {
        match self {
            DefiniteLength::Absolute(length) => match length {
                AbsoluteLength::Pixels(pixels) => {
                    taffy::style::LengthPercentageAuto::Length(pixels.into())
                }
                AbsoluteLength::Rems(rems) => {
                    taffy::style::LengthPercentageAuto::Length((*rems * rem_size).into())
                }
            },
            DefiniteLength::Fraction(fraction) => {
                taffy::style::LengthPercentageAuto::Percent(*fraction)
            }
        }
    }
}

impl ToTaffy<taffy::style::Dimension> for DefiniteLength {
    fn to_taffy(&self, rem_size: Pixels) -> taffy::style::Dimension {
        match self {
            DefiniteLength::Absolute(length) => match length {
                AbsoluteLength::Pixels(pixels) => taffy::style::Dimension::Length(pixels.into()),
                AbsoluteLength::Rems(rems) => {
                    taffy::style::Dimension::Length((*rems * rem_size).into())
                }
            },
            DefiniteLength::Fraction(fraction) => taffy::style::Dimension::Percent(*fraction),
        }
    }
}

impl ToTaffy<taffy::style::LengthPercentage> for AbsoluteLength {
    fn to_taffy(&self, rem_size: Pixels) -> taffy::style::LengthPercentage {
        match self {
            AbsoluteLength::Pixels(pixels) => taffy::style::LengthPercentage::Length(pixels.into()),
            AbsoluteLength::Rems(rems) => {
                taffy::style::LengthPercentage::Length((*rems * rem_size).into())
            }
        }
    }
}

impl<T, T2: Clone + Debug> From<taffy::geometry::Point<T>> for Point<T2>
where
    T: Into<T2>,
{
    fn from(point: taffy::geometry::Point<T>) -> Point<T2> {
        Point {
            x: point.x.into(),
            y: point.y.into(),
        }
    }
}

impl<T: Clone + Debug, T2> Into<taffy::geometry::Point<T2>> for Point<T>
where
    T: Into<T2>,
{
    fn into(self) -> taffy::geometry::Point<T2> {
        taffy::geometry::Point {
            x: self.x.into(),
            y: self.y.into(),
        }
    }
}

impl<T: ToTaffy<U> + Clone + Debug, U> ToTaffy<taffy::geometry::Size<U>> for Size<T> {
    fn to_taffy(&self, rem_size: Pixels) -> taffy::geometry::Size<U> {
        taffy::geometry::Size {
            width: self.width.to_taffy(rem_size).into(),
            height: self.height.to_taffy(rem_size).into(),
        }
    }
}

impl<T, U> ToTaffy<taffy::geometry::Rect<U>> for Edges<T>
where
    T: ToTaffy<U> + Clone + Debug,
{
    fn to_taffy(&self, rem_size: Pixels) -> taffy::geometry::Rect<U> {
        taffy::geometry::Rect {
            top: self.top.to_taffy(rem_size).into(),
            right: self.right.to_taffy(rem_size).into(),
            bottom: self.bottom.to_taffy(rem_size).into(),
            left: self.left.to_taffy(rem_size).into(),
        }
    }
}

impl<T: Into<U>, U: Clone + Debug> From<TaffySize<T>> for Size<U> {
    fn from(taffy_size: taffy::geometry::Size<T>) -> Self {
        Size {
            width: taffy_size.width.into(),
            height: taffy_size.height.into(),
        }
    }
}

impl<T: Into<U> + Clone + Debug, U> From<Size<T>> for taffy::geometry::Size<U> {
    fn from(size: Size<T>) -> Self {
        taffy::geometry::Size {
            width: size.width.into(),
            height: size.height.into(),
        }
    }
}

// impl From<TaffySize<Option<f32>>> for Size<Option<Pixels>> {
//     fn from(value: TaffySize<Option<f32>>) -> Self {
//         Self {
//             width: value.width.map(Into::into),
//             height: value.height.map(Into::into),
//         }
//     }
// }

#[derive(Copy, Clone, Debug)]
pub enum AvailableSpace {
    /// The amount of space available is the specified number of pixels
    Definite(Pixels),
    /// The amount of space available is indefinite and the node should be laid out under a min-content constraint
    MinContent,
    /// The amount of space available is indefinite and the node should be laid out under a max-content constraint
    MaxContent,
}

impl From<AvailableSpace> for TaffyAvailableSpace {
    fn from(space: AvailableSpace) -> TaffyAvailableSpace {
        match space {
            AvailableSpace::Definite(Pixels(value)) => TaffyAvailableSpace::Definite(value),
            AvailableSpace::MinContent => TaffyAvailableSpace::MinContent,
            AvailableSpace::MaxContent => TaffyAvailableSpace::MaxContent,
        }
    }
}

impl From<TaffyAvailableSpace> for AvailableSpace {
    fn from(space: TaffyAvailableSpace) -> AvailableSpace {
        match space {
            TaffyAvailableSpace::Definite(value) => AvailableSpace::Definite(Pixels(value)),
            TaffyAvailableSpace::MinContent => AvailableSpace::MinContent,
            TaffyAvailableSpace::MaxContent => AvailableSpace::MaxContent,
        }
    }
}

impl From<Pixels> for AvailableSpace {
    fn from(pixels: Pixels) -> Self {
        AvailableSpace::Definite(pixels)
    }
}<|MERGE_RESOLUTION|>--- conflicted
+++ resolved
@@ -67,7 +67,6 @@
             .into()
     }
 
-<<<<<<< HEAD
     fn count_all_children(&self, parent: LayoutId) -> Result<u32> {
         let mut count = 0;
 
@@ -109,11 +108,7 @@
         Ok(edges)
     }
 
-    pub fn compute_layout(
-        &mut self,
-        id: LayoutId,
-        available_space: Size<AvailableSpace>,
-    ) -> Result<()> {
+    pub fn compute_layout(&mut self, id: LayoutId, available_space: Size<AvailableSpace>) {
         // println!("Laying out {} children", self.count_all_children(id)?);
         // println!("Max layout depth: {}", self.max_depth(0, id)?);
 
@@ -126,15 +121,9 @@
 
         let started_at = std::time::Instant::now();
         self.taffy
-            .compute_layout(id.into(), available_space.into())?;
-        println!("compute_layout took {:?}", started_at.elapsed());
-        Ok(())
-=======
-    pub fn compute_layout(&mut self, id: LayoutId, available_space: Size<AvailableSpace>) {
-        self.taffy
             .compute_layout(id.into(), available_space.into())
             .expect(EXPECT_MESSAGE);
->>>>>>> 564a8bdc
+        println!("compute_layout took {:?}", started_at.elapsed());
     }
 
     pub fn layout_bounds(&mut self, id: LayoutId) -> Bounds<Pixels> {
